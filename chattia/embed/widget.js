(() => {
  const DEFAULT_ENDPOINT = window.CHATTIA_DEFAULT_ENDPOINT || "/api/chattia";

  const SUPPORTS_LOCAL_STORAGE = (() => {
    try {
      const probeKey = "__chattia_probe__";
      window.localStorage.setItem(probeKey, "1");
      window.localStorage.removeItem(probeKey);
      return true;
    } catch (error) {
      console.warn("ChattiaEmbed: localStorage unavailable", error);
      return false;
    }
  })();

  function normalizeEndpoint(element, options = {}) {
    const attrEndpoint = element.getAttribute("data-endpoint");
    return options.endpoint || attrEndpoint || DEFAULT_ENDPOINT;
  }

  function normalize(element, key, options, fallback) {
    const attr = element.getAttribute(`data-${key}`);
    return options[key] || attr || fallback;
  }

  function colorWithAlpha(color, alpha, fallback) {
    if (typeof color !== "string") return fallback;
    const value = color.trim();
    const hexMatch = value.match(/^#([0-9a-f]{3}|[0-9a-f]{6})$/i);
    if (hexMatch) {
      let hex = hexMatch[1];
      if (hex.length === 3) {
        hex = hex
          .split("")
          .map((char) => char + char)
          .join("");
      }
      const int = parseInt(hex, 16);
      const r = (int >> 16) & 255;
      const g = (int >> 8) & 255;
      const b = int & 255;
      return `rgba(${r}, ${g}, ${b}, ${alpha})`;
    }
    const rgbMatch = value.match(/^rgb\(\s*(\d+)\s*,\s*(\d+)\s*,\s*(\d+)\s*\)$/i);
    if (rgbMatch) {
      const [, r, g, b] = rgbMatch;
      return `rgba(${r}, ${g}, ${b}, ${alpha})`;
    }
    const rgbaMatch = value.match(/^rgba\(\s*(\d+)\s*,\s*(\d+)\s*,\s*(\d+)\s*,\s*([0-9.]+)\s*\)$/i);
    if (rgbaMatch) {
      const [, r, g, b] = rgbaMatch;
      return `rgba(${r}, ${g}, ${b}, ${alpha})`;
    }
    return fallback;
  }

  function persistState(storageKey, payload) {
    if (!storageKey || !SUPPORTS_LOCAL_STORAGE) return;
    try {
      window.localStorage.setItem(storageKey, JSON.stringify(payload));
    } catch (error) {
      console.warn("ChattiaEmbed: unable to persist state", error);
    }
  }

  function readPersistedState(storageKey) {
    if (!storageKey || !SUPPORTS_LOCAL_STORAGE) return null;
    try {
      const raw = window.localStorage.getItem(storageKey);
      return raw ? JSON.parse(raw) : null;
    } catch (error) {
      console.warn("ChattiaEmbed: unable to read persisted state", error);
      return null;
    }
  }

  function formatResult(result) {
    if (typeof result === "string") return result;
    if (!result) return "No response received.";
    if (Array.isArray(result)) return result.map(formatResult).join("\n");
    if (typeof result === "object") {
      if ("message" in result && typeof result.message === "string") {
        return result.message;
      }
      return JSON.stringify(result, null, 2);
    }
    return String(result);
  }

<<<<<<< HEAD
  function createCosmeticLayer(shell, accent) {
=======
  function mount(element, options = {}) {
    if (!element) return null;

    const config = {
      endpoint: normalizeEndpoint(element, options),
      title: normalize(element, "title", options, "Assistant"),
      accent: normalize(element, "accent", options, "#2563eb"),
      placeholder: normalize(element, "placeholder", options, "Ask me anything…"),
      welcome: normalize(element, "welcome", options, "How can I support you today?"),
      sendLabel: normalize(element, "send-label", options, "Send"),
      storageKey: normalize(element, "storage-key", options, null),
    };

    const persistedState = readPersistedState(config.storageKey) || {};

    const state = {
      sessionId: options.sessionId || persistedState.sessionId || null,
      busy: false,
      typingBubble: null,
      messages: Array.isArray(persistedState.messages) ? [...persistedState.messages] : [],
    };

    element.innerHTML = "";
    element.classList.add("chattia-shell");

>>>>>>> 9ca26132
    const style = document.createElement("style");
    style.textContent = `
      .chattia-shell { --chattia-accent: #2563eb; --chattia-header-bg: rgba(37,99,235,0.12); --chattia-focus-ring: rgba(37,99,235,0.18); --chattia-glow: rgba(37,99,235,0.45); --chattia-button-hover: rgba(37,99,235,0.35); font-family: "Inter", "Segoe UI", system-ui, sans-serif; border-radius: 20px; overflow: hidden; box-shadow: 0 18px 44px rgba(15,23,42,0.16); background: linear-gradient(180deg, rgba(255,255,255,0.97) 0%, rgba(243,246,255,0.97) 100%); color: #0f172a; display: flex; flex-direction: column; max-width: 420px; min-width: 320px; }
      .chattia-shell[data-busy="true"] { pointer-events: none; }
      .chattia-shell__header { padding: 18px 22px; background: var(--chattia-header-bg); display: flex; gap: 10px; align-items: center; text-transform: uppercase; font-size: 12px; letter-spacing: 0.12em; font-weight: 600; }
      .chattia-shell__header::before { content: ""; width: 10px; height: 10px; border-radius: 999px; background: var(--chattia-accent); box-shadow: 0 0 16px var(--chattia-glow); }
      .chattia-shell__title { margin: 0; font-size: 12px; letter-spacing: 0.12em; font-weight: 600; }
      .chattia-shell__messages { padding: 22px; flex: 1; overflow-y: auto; display: flex; flex-direction: column; gap: 16px; }
      .chattia-shell__bubble { border-radius: 16px; padding: 12px 16px; font-size: 14px; line-height: 1.55; box-shadow: 0 12px 36px rgba(15,23,42,0.12); }
      .chattia-shell__bubble--user { align-self: flex-end; background: var(--chattia-accent); color: #fff; }
      .chattia-shell__bubble--assistant { align-self: flex-start; background: #ffffff; border: 1px solid rgba(15,23,42,0.08); }
      .chattia-shell__bubble--typing { display: inline-flex; gap: 4px; }
      .chattia-shell__bubble--typing span { width: 6px; height: 6px; border-radius: 999px; background: rgba(15,23,42,0.28); animation: chattia-pulse 1.2s infinite ease-in-out; }
      .chattia-shell__bubble--typing span:nth-child(2) { animation-delay: 0.15s; }
      .chattia-shell__bubble--typing span:nth-child(3) { animation-delay: 0.3s; }
      .chattia-shell__form { padding: 18px; background: rgba(15,23,42,0.02); display: flex; gap: 10px; align-items: flex-end; }
      .chattia-shell__input { flex: 1; border-radius: 16px; border: 1px solid rgba(15,23,42,0.12); padding: 12px 18px; font-size: 14px; line-height: 1.5; transition: border 0.2s ease, box-shadow 0.2s ease; resize: none; min-height: 48px; max-height: 200px; }
      .chattia-shell__input:focus { outline: none; border-color: var(--chattia-accent); box-shadow: 0 0 0 3px var(--chattia-focus-ring); }
      .chattia-shell__input::placeholder { color: rgba(15,23,42,0.45); }
      .chattia-shell__button { border-radius: 999px; border: none; background: var(--chattia-accent); color: #fff; font-weight: 600; padding: 12px 26px; cursor: pointer; transition: transform 0.18s ease, box-shadow 0.18s ease; }
      .chattia-shell__button:disabled { opacity: 0.5; cursor: not-allowed; box-shadow: none; transform: none; }
      .chattia-shell__button:not(:disabled):hover { transform: translateY(-1px); box-shadow: 0 14px 28px var(--chattia-button-hover); }
      .chattia-shell__status { padding: 0 18px 14px; font-size: 12px; color: rgba(15,23,42,0.58); min-height: 18px; }
      .chattia-shell__messages::-webkit-scrollbar { width: 6px; }
      .chattia-shell__messages::-webkit-scrollbar-thumb { background: rgba(15,23,42,0.18); border-radius: 999px; }
      @keyframes chattia-pulse { 0%, 80%, 100% { opacity: 0.2; transform: translateY(0); } 40% { opacity: 1; transform: translateY(-3px); } }
      @media (prefers-reduced-motion: reduce) {
        .chattia-shell__button:not(:disabled):hover { transform: none; box-shadow: none; }
        .chattia-shell__bubble--typing span { animation: none; opacity: 0.4; }
      }
    `;
    shell.appendChild(style);

    function applyAccent(nextAccent, tokens) {
      shell.style.setProperty("--chattia-accent", nextAccent);
      shell.style.setProperty("--chattia-header-bg", tokens.header);
      shell.style.setProperty("--chattia-focus-ring", tokens.focus);
      shell.style.setProperty("--chattia-glow", tokens.glow);
      shell.style.setProperty("--chattia-button-hover", tokens.hover);
    }

    let currentTokens = {
      header: colorWithAlpha(accent, 0.12, "rgba(37,99,235,0.12)"),
      focus: colorWithAlpha(accent, 0.18, "rgba(37,99,235,0.18)"),
      glow: colorWithAlpha(accent, 0.45, "rgba(37,99,235,0.45)"),
      hover: colorWithAlpha(accent, 0.35, "rgba(37,99,235,0.35)"),
    };
    applyAccent(accent, currentTokens);

<<<<<<< HEAD
    return {
      updateAccent(nextAccent) {
        const nextTokens = {
          header: colorWithAlpha(nextAccent, 0.12, currentTokens.header),
          focus: colorWithAlpha(nextAccent, 0.18, currentTokens.focus),
          glow: colorWithAlpha(nextAccent, 0.45, currentTokens.glow),
          hover: colorWithAlpha(nextAccent, 0.35, currentTokens.hover),
        };
        applyAccent(nextAccent, nextTokens);
        currentTokens = nextTokens;
      },
    };
  }

  function createHeader(titleText) {
=======
    const accentTokens = {
      header: colorWithAlpha(config.accent, 0.12, "rgba(37,99,235,0.12)"),
      focus: colorWithAlpha(config.accent, 0.18, "rgba(37,99,235,0.18)"),
      glow: colorWithAlpha(config.accent, 0.45, "rgba(37,99,235,0.45)"),
      hover: colorWithAlpha(config.accent, 0.35, "rgba(37,99,235,0.35)"),
    };
    element.style.setProperty("--chattia-accent", config.accent);
    element.style.setProperty("--chattia-header-bg", accentTokens.header);
    element.style.setProperty("--chattia-focus-ring", accentTokens.focus);
    element.style.setProperty("--chattia-glow", accentTokens.glow);
    element.style.setProperty("--chattia-button-hover", accentTokens.hover);

>>>>>>> 9ca26132
    const header = document.createElement("header");
    header.className = "chattia-shell__header";
    const title = document.createElement("h2");
    title.className = "chattia-shell__title";
<<<<<<< HEAD
    title.textContent = titleText;
=======
    title.textContent = config.title;
>>>>>>> 9ca26132
    title.setAttribute("role", "heading");
    title.setAttribute("aria-level", "2");
    header.appendChild(title);

<<<<<<< HEAD
    return {
      element: header,
      setTitle(nextTitle) {
        title.textContent = nextTitle;
      },
    };
  }

  function createMessageLog(titleText) {
    const element = document.createElement("div");
    element.className = "chattia-shell__messages";
    element.setAttribute("role", "log");
    element.setAttribute("aria-live", "polite");
    element.setAttribute("aria-label", `${titleText} conversation transcript`);
=======
    const messages = document.createElement("div");
    messages.className = "chattia-shell__messages";
    messages.setAttribute("role", "log");
    messages.setAttribute("aria-live", "polite");
    messages.setAttribute("aria-label", `${config.title} conversation transcript`);

    const status = document.createElement("div");
    status.className = "chattia-shell__status";
    status.setAttribute("role", "status");
    status.setAttribute("aria-live", "polite");
>>>>>>> 9ca26132

    return {
      element,
      scrollToBottom() {
        element.scrollTop = element.scrollHeight;
      },
      updateLabel(nextTitle) {
        element.setAttribute("aria-label", `${nextTitle} conversation transcript`);
      },
    };
  }

  function createStatus() {
    const element = document.createElement("div");
    element.className = "chattia-shell__status";
    element.setAttribute("role", "status");
    element.setAttribute("aria-live", "polite");

    return {
      element,
      set(text) {
        element.textContent = text;
      },
      get() {
        return element.textContent;
      },
    };
  }

  function createComposer(config) {
    const form = document.createElement("form");
    form.className = "chattia-shell__form";
    form.setAttribute("aria-label", `${config.title} message composer`);
    form.setAttribute("aria-busy", "false");

    const input = document.createElement("textarea");
    input.className = "chattia-shell__input";
    input.placeholder = config.placeholder;
    input.setAttribute("aria-label", config.placeholder);
    input.setAttribute("autocomplete", "off");
    input.setAttribute("rows", "1");
    input.setAttribute("data-gramm", "false");
    input.setAttribute("data-lt-active", "false");

    const button = document.createElement("button");
    button.className = "chattia-shell__button";
    button.type = "submit";
    button.textContent = config.sendLabel;
    button.setAttribute("aria-label", config.sendLabel);

    form.append(input, button);

<<<<<<< HEAD
    return {
      element: form,
      input,
      button,
      setPlaceholder(placeholder) {
        input.placeholder = placeholder;
        input.setAttribute("aria-label", placeholder);
      },
      setComposerTitle(title) {
        form.setAttribute("aria-label", `${title} message composer`);
      },
      setSendLabel(label) {
        button.textContent = label;
        button.setAttribute("aria-label", label);
      },
    };
  }

  function createConciergeShell(config) {
    const shell = document.createElement("section");
    shell.className = "chattia-shell";
    shell.dataset.busy = "false";

    const cosmetics = createCosmeticLayer(shell, config.accent);
    const header = createHeader(config.title);
    const log = createMessageLog(config.title);
    const status = createStatus();
    const composer = createComposer(config);

    shell.append(header.element, log.element, status.element, composer.element);

    return { shell, cosmetics, header, log, status, composer };
  }

  function mount(element, options = {}) {
    if (!element) return null;

    const config = {
      endpoint: normalizeEndpoint(element, options),
      title: normalize(element, "title", options, "Assistant"),
      accent: normalize(element, "accent", options, "#2563eb"),
      placeholder: normalize(element, "placeholder", options, "Ask me anything…"),
      welcome: normalize(element, "welcome", options, "How can I support you today?"),
      sendLabel: normalize(element, "send-label", options, "Send"),
      storageKey: normalize(element, "storage-key", options, null),
    };

    const persistedState = readPersistedState(config.storageKey) || {};

    const state = {
      sessionId: options.sessionId || persistedState.sessionId || null,
      busy: false,
      typingBubble: null,
      messages: Array.isArray(persistedState.messages) ? [...persistedState.messages] : [],
    };

    element.innerHTML = "";

    const { shell, cosmetics, header, log, status, composer } = createConciergeShell(config);
    element.appendChild(shell);

    function autoResizeTextarea() {
      const textarea = composer.input;
      textarea.style.height = "auto";
      textarea.style.height = `${Math.min(textarea.scrollHeight, 200)}px`;
=======
    function autoResizeTextarea() {
      input.style.height = "auto";
      input.style.height = `${Math.min(input.scrollHeight, 200)}px`;
>>>>>>> 9ca26132
    }

    function updateBusyState(nextBusy) {
      state.busy = nextBusy;
<<<<<<< HEAD
      composer.button.disabled = nextBusy;
      composer.element.setAttribute("aria-busy", String(nextBusy));
      shell.dataset.busy = String(nextBusy);
=======
      button.disabled = nextBusy;
      form.setAttribute("aria-busy", String(nextBusy));
      element.dataset.busy = String(nextBusy);
>>>>>>> 9ca26132
    }

    function saveState() {
      persistState(config.storageKey, {
        sessionId: state.sessionId,
        messages: state.messages,
      });
    }

    function createBubble(role, text) {
      const bubble = document.createElement("div");
      bubble.className = `chattia-shell__bubble chattia-shell__bubble--${role}`;
      bubble.textContent = text;
      return bubble;
    }

    function appendBubble(role, text, persist = true) {
      const bubble = createBubble(role, text);
<<<<<<< HEAD
      log.element.appendChild(bubble);
      log.scrollToBottom();
=======
      messages.appendChild(bubble);
      messages.scrollTop = messages.scrollHeight;
>>>>>>> 9ca26132
      if (persist) {
        state.messages.push({ role, text });
        saveState();
      }
      return bubble;
    }

    async function dispatchPrompt(prompt) {
      if (!prompt || state.busy) {
        return;
      }
      updateBusyState(true);
<<<<<<< HEAD
      status.set("Connecting…");
      appendBubble("user", prompt);
      composer.input.value = "";
=======
      status.textContent = "Connecting…";
      appendBubble("user", prompt);
      input.value = "";
>>>>>>> 9ca26132
      autoResizeTextarea();

      if (state.typingBubble) {
        state.typingBubble.remove();
      }
      state.typingBubble = createBubble("assistant", "");
      state.typingBubble.classList.add("chattia-shell__bubble--typing");
      [1, 2, 3].forEach(() => {
        const dot = document.createElement("span");
        state.typingBubble.appendChild(dot);
      });
<<<<<<< HEAD
      log.element.appendChild(state.typingBubble);
      log.scrollToBottom();
=======
      messages.appendChild(state.typingBubble);
      messages.scrollTop = messages.scrollHeight;
>>>>>>> 9ca26132

      try {
        const headers = { "content-type": "application/json" };
        if (state.sessionId) {
          headers["x-session-id"] = state.sessionId;
        }
        const response = await fetch(config.endpoint, {
          method: "POST",
          credentials: "include",
          headers,
          body: JSON.stringify({ message: prompt }),
        });
        const data = await response.json().catch(() => ({ result: "Unable to parse response." }));
        if (data && data.sessionId) {
          state.sessionId = data.sessionId;
        }
        const message = data && data.result ? formatResult(data.result) : "No response received.";
        appendBubble("assistant", message);
        status.set(response.ok ? "Ready" : "Assistant reported an issue.");
      } catch (error) {
        appendBubble("assistant", "An error occurred while contacting the assistant.");
        status.set("Connection error");
        console.error("ChattiaEmbed error", error);
      } finally {
        if (state.typingBubble) {
          state.typingBubble.remove();
          state.typingBubble = null;
        }
        saveState();
        updateBusyState(false);
      }
    }

    composer.element.addEventListener("submit", (event) => {
      event.preventDefault();
      dispatchPrompt(composer.input.value.trim());
    });

<<<<<<< HEAD
    composer.input.addEventListener("keydown", (event) => {
      if (event.key === "Enter" && !event.shiftKey) {
        event.preventDefault();
        dispatchPrompt(composer.input.value.trim());
      }
    });

    composer.input.addEventListener("input", autoResizeTextarea);
=======
    input.addEventListener("keydown", (event) => {
      if (event.key === "Enter" && !event.shiftKey) {
        event.preventDefault();
        dispatchPrompt(input.value.trim());
      }
    });

    input.addEventListener("input", autoResizeTextarea);
>>>>>>> 9ca26132
    autoResizeTextarea();

    if (state.messages.length > 0) {
      state.messages.forEach(({ role, text }) => {
        appendBubble(role, text, false);
      });
<<<<<<< HEAD
      status.set("Ready");
=======
      status.textContent = "Ready";
>>>>>>> 9ca26132
    } else if (config.welcome) {
      appendBubble("assistant", config.welcome);
    }

<<<<<<< HEAD
    status.set(status.get() || "Ready");
=======
    status.textContent = status.textContent || "Ready";
>>>>>>> 9ca26132
    saveState();

    return {
      element,
      shell,
      send(prompt) {
        dispatchPrompt(prompt);
      },
      update(updates = {}) {
        if (updates.title) {
<<<<<<< HEAD
          header.setTitle(updates.title);
          log.updateLabel(updates.title);
          composer.setComposerTitle(updates.title);
        }
        if (updates.placeholder) {
          composer.setPlaceholder(updates.placeholder);
        }
        if (updates.accent) {
          const accent = updates.accent;
          cosmetics.updateAccent(accent);
        }
        if (updates.sendLabel) {
          composer.setSendLabel(updates.sendLabel);
=======
          title.textContent = updates.title;
        }
        if (updates.placeholder) {
          input.placeholder = updates.placeholder;
          input.setAttribute("aria-label", updates.placeholder);
        }
        if (updates.accent) {
          const accent = updates.accent;
          element.style.setProperty("--chattia-accent", accent);
          element.style.setProperty("--chattia-header-bg", colorWithAlpha(accent, 0.12, accentTokens.header));
          element.style.setProperty("--chattia-focus-ring", colorWithAlpha(accent, 0.18, accentTokens.focus));
          element.style.setProperty("--chattia-glow", colorWithAlpha(accent, 0.45, accentTokens.glow));
          element.style.setProperty("--chattia-button-hover", colorWithAlpha(accent, 0.35, accentTokens.hover));
>>>>>>> 9ca26132
        }
      },
    };
  }

  function scan() {
    document.querySelectorAll("[data-chattia-embed]").forEach((host) => {
      if (host.dataset.chattiaMounted === "true") return;
      mount(host);
      host.dataset.chattiaMounted = "true";
    });
  }

  if (document.readyState === "loading") {
    document.addEventListener("DOMContentLoaded", scan);
  } else {
    scan();
  }

  window.ChattiaEmbed = { mount, scan };
})();<|MERGE_RESOLUTION|>--- conflicted
+++ resolved
@@ -87,35 +87,7 @@
     return String(result);
   }
 
-<<<<<<< HEAD
   function createCosmeticLayer(shell, accent) {
-=======
-  function mount(element, options = {}) {
-    if (!element) return null;
-
-    const config = {
-      endpoint: normalizeEndpoint(element, options),
-      title: normalize(element, "title", options, "Assistant"),
-      accent: normalize(element, "accent", options, "#2563eb"),
-      placeholder: normalize(element, "placeholder", options, "Ask me anything…"),
-      welcome: normalize(element, "welcome", options, "How can I support you today?"),
-      sendLabel: normalize(element, "send-label", options, "Send"),
-      storageKey: normalize(element, "storage-key", options, null),
-    };
-
-    const persistedState = readPersistedState(config.storageKey) || {};
-
-    const state = {
-      sessionId: options.sessionId || persistedState.sessionId || null,
-      busy: false,
-      typingBubble: null,
-      messages: Array.isArray(persistedState.messages) ? [...persistedState.messages] : [],
-    };
-
-    element.innerHTML = "";
-    element.classList.add("chattia-shell");
-
->>>>>>> 9ca26132
     const style = document.createElement("style");
     style.textContent = `
       .chattia-shell { --chattia-accent: #2563eb; --chattia-header-bg: rgba(37,99,235,0.12); --chattia-focus-ring: rgba(37,99,235,0.18); --chattia-glow: rgba(37,99,235,0.45); --chattia-button-hover: rgba(37,99,235,0.35); font-family: "Inter", "Segoe UI", system-ui, sans-serif; border-radius: 20px; overflow: hidden; box-shadow: 0 18px 44px rgba(15,23,42,0.16); background: linear-gradient(180deg, rgba(255,255,255,0.97) 0%, rgba(243,246,255,0.97) 100%); color: #0f172a; display: flex; flex-direction: column; max-width: 420px; min-width: 320px; }
@@ -164,8 +136,6 @@
       hover: colorWithAlpha(accent, 0.35, "rgba(37,99,235,0.35)"),
     };
     applyAccent(accent, currentTokens);
-
-<<<<<<< HEAD
     return {
       updateAccent(nextAccent) {
         const nextTokens = {
@@ -181,34 +151,15 @@
   }
 
   function createHeader(titleText) {
-=======
-    const accentTokens = {
-      header: colorWithAlpha(config.accent, 0.12, "rgba(37,99,235,0.12)"),
-      focus: colorWithAlpha(config.accent, 0.18, "rgba(37,99,235,0.18)"),
-      glow: colorWithAlpha(config.accent, 0.45, "rgba(37,99,235,0.45)"),
-      hover: colorWithAlpha(config.accent, 0.35, "rgba(37,99,235,0.35)"),
-    };
-    element.style.setProperty("--chattia-accent", config.accent);
-    element.style.setProperty("--chattia-header-bg", accentTokens.header);
-    element.style.setProperty("--chattia-focus-ring", accentTokens.focus);
-    element.style.setProperty("--chattia-glow", accentTokens.glow);
-    element.style.setProperty("--chattia-button-hover", accentTokens.hover);
-
->>>>>>> 9ca26132
     const header = document.createElement("header");
     header.className = "chattia-shell__header";
     const title = document.createElement("h2");
     title.className = "chattia-shell__title";
-<<<<<<< HEAD
     title.textContent = titleText;
-=======
-    title.textContent = config.title;
->>>>>>> 9ca26132
     title.setAttribute("role", "heading");
     title.setAttribute("aria-level", "2");
     header.appendChild(title);
 
-<<<<<<< HEAD
     return {
       element: header,
       setTitle(nextTitle) {
@@ -223,18 +174,6 @@
     element.setAttribute("role", "log");
     element.setAttribute("aria-live", "polite");
     element.setAttribute("aria-label", `${titleText} conversation transcript`);
-=======
-    const messages = document.createElement("div");
-    messages.className = "chattia-shell__messages";
-    messages.setAttribute("role", "log");
-    messages.setAttribute("aria-live", "polite");
-    messages.setAttribute("aria-label", `${config.title} conversation transcript`);
-
-    const status = document.createElement("div");
-    status.className = "chattia-shell__status";
-    status.setAttribute("role", "status");
-    status.setAttribute("aria-live", "polite");
->>>>>>> 9ca26132
 
     return {
       element,
@@ -284,10 +223,8 @@
     button.type = "submit";
     button.textContent = config.sendLabel;
     button.setAttribute("aria-label", config.sendLabel);
-
     form.append(input, button);
-
-<<<<<<< HEAD
+    
     return {
       element: form,
       input,
@@ -353,24 +290,13 @@
       const textarea = composer.input;
       textarea.style.height = "auto";
       textarea.style.height = `${Math.min(textarea.scrollHeight, 200)}px`;
-=======
-    function autoResizeTextarea() {
-      input.style.height = "auto";
-      input.style.height = `${Math.min(input.scrollHeight, 200)}px`;
->>>>>>> 9ca26132
     }
 
     function updateBusyState(nextBusy) {
       state.busy = nextBusy;
-<<<<<<< HEAD
       composer.button.disabled = nextBusy;
       composer.element.setAttribute("aria-busy", String(nextBusy));
       shell.dataset.busy = String(nextBusy);
-=======
-      button.disabled = nextBusy;
-      form.setAttribute("aria-busy", String(nextBusy));
-      element.dataset.busy = String(nextBusy);
->>>>>>> 9ca26132
     }
 
     function saveState() {
@@ -389,13 +315,8 @@
 
     function appendBubble(role, text, persist = true) {
       const bubble = createBubble(role, text);
-<<<<<<< HEAD
       log.element.appendChild(bubble);
       log.scrollToBottom();
-=======
-      messages.appendChild(bubble);
-      messages.scrollTop = messages.scrollHeight;
->>>>>>> 9ca26132
       if (persist) {
         state.messages.push({ role, text });
         saveState();
@@ -408,15 +329,9 @@
         return;
       }
       updateBusyState(true);
-<<<<<<< HEAD
       status.set("Connecting…");
       appendBubble("user", prompt);
       composer.input.value = "";
-=======
-      status.textContent = "Connecting…";
-      appendBubble("user", prompt);
-      input.value = "";
->>>>>>> 9ca26132
       autoResizeTextarea();
 
       if (state.typingBubble) {
@@ -428,13 +343,9 @@
         const dot = document.createElement("span");
         state.typingBubble.appendChild(dot);
       });
-<<<<<<< HEAD
+
       log.element.appendChild(state.typingBubble);
       log.scrollToBottom();
-=======
-      messages.appendChild(state.typingBubble);
-      messages.scrollTop = messages.scrollHeight;
->>>>>>> 9ca26132
 
       try {
         const headers = { "content-type": "application/json" };
@@ -473,7 +384,6 @@
       dispatchPrompt(composer.input.value.trim());
     });
 
-<<<<<<< HEAD
     composer.input.addEventListener("keydown", (event) => {
       if (event.key === "Enter" && !event.shiftKey) {
         event.preventDefault();
@@ -482,36 +392,19 @@
     });
 
     composer.input.addEventListener("input", autoResizeTextarea);
-=======
-    input.addEventListener("keydown", (event) => {
-      if (event.key === "Enter" && !event.shiftKey) {
-        event.preventDefault();
-        dispatchPrompt(input.value.trim());
-      }
-    });
-
-    input.addEventListener("input", autoResizeTextarea);
->>>>>>> 9ca26132
     autoResizeTextarea();
 
     if (state.messages.length > 0) {
       state.messages.forEach(({ role, text }) => {
         appendBubble(role, text, false);
       });
-<<<<<<< HEAD
+      
       status.set("Ready");
-=======
-      status.textContent = "Ready";
->>>>>>> 9ca26132
     } else if (config.welcome) {
       appendBubble("assistant", config.welcome);
     }
 
-<<<<<<< HEAD
     status.set(status.get() || "Ready");
-=======
-    status.textContent = status.textContent || "Ready";
->>>>>>> 9ca26132
     saveState();
 
     return {
@@ -522,7 +415,6 @@
       },
       update(updates = {}) {
         if (updates.title) {
-<<<<<<< HEAD
           header.setTitle(updates.title);
           log.updateLabel(updates.title);
           composer.setComposerTitle(updates.title);
@@ -536,21 +428,6 @@
         }
         if (updates.sendLabel) {
           composer.setSendLabel(updates.sendLabel);
-=======
-          title.textContent = updates.title;
-        }
-        if (updates.placeholder) {
-          input.placeholder = updates.placeholder;
-          input.setAttribute("aria-label", updates.placeholder);
-        }
-        if (updates.accent) {
-          const accent = updates.accent;
-          element.style.setProperty("--chattia-accent", accent);
-          element.style.setProperty("--chattia-header-bg", colorWithAlpha(accent, 0.12, accentTokens.header));
-          element.style.setProperty("--chattia-focus-ring", colorWithAlpha(accent, 0.18, accentTokens.focus));
-          element.style.setProperty("--chattia-glow", colorWithAlpha(accent, 0.45, accentTokens.glow));
-          element.style.setProperty("--chattia-button-hover", colorWithAlpha(accent, 0.35, accentTokens.hover));
->>>>>>> 9ca26132
         }
       },
     };
