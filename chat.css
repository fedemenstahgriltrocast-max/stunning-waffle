
body {
    /* background-color: #0b3d91; */
    color: #f5f5f5;
    font-family: 'Arial', sans-serif;
}

.user-message {
    background-color: rgb(86, 144, 163);
	color: white;
    padding: 10px;
    border-radius: 10px;
    white-space: pre-wrap;
    margin-left: auto;
    margin-right: 0;
    max-width: 90%;
     }

  /* Style for received messages */
  .response-message {
    background-color: rgb(62, 62, 62);
	  color: white;
    padding: 10px;
    border-radius: 10px;
    padding-right: 20px;
    position: relative;
    margin-right: auto;
    max-width: 90%;
  }

  /* Style for the chat container */
  #chat-container {
    display: none;
    margin: 0 auto;
    overflow: auto;
  }

<<<<<<< HEAD
.host-address-select {
  background-color: red;
	color: white;
    padding: 1000px;
    border-radius: 1000px;
}

=======
#chat-history {
    display: flex;
    flex-direction: column;
}
  
>>>>>>> 5f9c80a8
.copy-button {
  position: absolute;
  bottom: 5px;
  right: 5px;
  margin: 0 5px 5px 0;
}

#scroll-wrapper {
  padding-bottom: 5.5rem;
}

#input-area {
  position: fixed;
  bottom: 0;
  left: 50%;
  transform: translateX(-50%);
}
<|MERGE_RESOLUTION|>--- conflicted
+++ resolved
@@ -35,7 +35,6 @@
     overflow: auto;
   }
 
-<<<<<<< HEAD
 .host-address-select {
   background-color: red;
 	color: white;
@@ -43,13 +42,11 @@
     border-radius: 1000px;
 }
 
-=======
 #chat-history {
     display: flex;
     flex-direction: column;
 }
-  
->>>>>>> 5f9c80a8
+
 .copy-button {
   position: absolute;
   bottom: 5px;
