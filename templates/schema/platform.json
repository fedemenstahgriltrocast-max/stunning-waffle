--- conflicted
+++ resolved
@@ -348,26 +348,61 @@
                         }
                     },
                     {
-<<<<<<< HEAD
+                        "title": "微信公众号适配器",
+                        "description": "用于接入微信公众号",
+                        "properties": {
+                            "adapter": {
+                                "type": "string",
+                                "const": "officialaccount"
+                            },
+                            "enable": {
+                                "type": "boolean",
+                                "default": false,
+                                "description": "是否启用此适配器"
+                            },
+                            "token": {
+                                "type": "string",
+                                "default": "",
+                                "description": "微信公众号的token"
+                            },
+                            "EncodingAESKey": {
+                                "type": "string",
+                                "default": "",
+                                "description": "微信公众号的EncodingAESKey"
+                            },
+                            "AppID": {
+                                "type": "string",
+                                "default": "",
+                                "description": "微信公众号的AppID"
+                            },
+                            "AppSecret": {
+                                "type": "string",
+                                "default": "",
+                                "description": "微信公众号的AppSecret"
+                            },
+                            "host": {
+                                "type": "string",
+                                "default": "0.0.0.0",
+                                "description": "监听的IP地址"
+                            },
+                            "port": {
+                                "type": "integer",
+                                "default": 2287,
+                                "description": "监听的端口"
+                            }
+                        }
+                    },
+                    {
                         "title": "钉钉适配器",
                         "description": "用于接入钉钉",
                         "properties": {
                             "adapter": {
                                 "type": "string",
                                 "const": "dingtalk"
-=======
-                        "title": "微信公众号适配器",
-                        "description": "用于接入微信公众号",
-                        "properties": {
-                            "adapter": {
-                                "type": "string",
-                                "const": "officialaccount"
->>>>>>> 75af631c
-                            },
-                            "enable": {
-                                "type": "boolean",
-                                "default": false,
-<<<<<<< HEAD
+                            },
+                            "enable": {
+                                "type": "boolean",
+                                "default": false,
                                 "description": "是否启用此适配器",
                                 "layout": {
                                     "comp": "switch",
@@ -395,39 +430,6 @@
                                 "type": "string",
                                 "default": "",
                                 "description": "钉钉的robot_name"
-=======
-                                "description": "是否启用此适配器"
-                            },
-                            "token": {
-                                "type": "string",
-                                "default": "",
-                                "description": "微信公众号的token"
-                            },
-                            "EncodingAESKey": {
-                                "type": "string",
-                                "default": "",
-                                "description": "微信公众号的EncodingAESKey"
-                            },
-                            "AppID": {
-                                "type": "string",
-                                "default": "",
-                                "description": "微信公众号的AppID"
-                            },
-                            "AppSecret": {
-                                "type": "string",
-                                "default": "",
-                                "description": "微信公众号的AppSecret"
-                            },
-                            "host": {
-                                "type": "string",
-                                "default": "0.0.0.0",
-                                "description": "监听的IP地址"
-                            },
-                            "port": {
-                                "type": "integer",
-                                "default": 2287,
-                                "description": "监听的端口"
->>>>>>> 75af631c
                             }
                         }
                     }
