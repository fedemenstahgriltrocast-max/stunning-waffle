#!/usr/bin/env python
# -*- coding: utf-8 -*-
"""Generate ATT&CK tags from the public MITRE ATT&CK STIX dataset.

Historically this script expected a git submodule checkout of the
``mitreattack-python`` project and executed one of its helper utilities
directly from disk.  The repository no longer vendors that submodule, so we now
fetch the dataset from MITRE's public STIX repository instead.  The downloaded
payload is cached locally to support air-gapped executions.

The generated ``attackTagsList.tags`` file is sorted to provide a stable output
<<<<<<< HEAD
order suitable for committing into the monorepo. The script also exposes a
small CLI so cached bundles can be refreshed on demand or consumed in offline
mode.
=======
order suitable for committing into the monorepo.
>>>>>>> ffb67069
"""

from __future__ import annotations

import json
<<<<<<< HEAD
import argparse
from pathlib import Path
from typing import Iterable, List
from urllib.error import HTTPError, URLError
from urllib.request import urlopen


DATA_DIR = Path(__file__).resolve().parent
DEFAULT_CACHE_PATH = DATA_DIR / "enterprise-attack.json"
DEFAULT_OUTPUT_PATH = DATA_DIR / "attackTagsList.tags"
DEFAULT_STIX_URL = (
=======
from pathlib import Path
from typing import Iterable, List

import requests


DATA_DIR = Path(__file__).resolve().parent
CACHE_PATH = DATA_DIR / "enterprise-attack.json"
OUTPUT_PATH = DATA_DIR / "attackTagsList.tags"
STIX_URL = (
>>>>>>> ffb67069
    "https://raw.githubusercontent.com/mitre-attack/attack-stix-data/master/"
    "enterprise-attack/enterprise-attack.json"
)


<<<<<<< HEAD
def _load_stix_bundle(
    *,
    stix_url: str,
    cache_path: Path,
    force_refresh: bool,
    skip_download: bool,
) -> dict:
    """Download the ATT&CK STIX bundle (with a cached fallback)."""

    if cache_path.exists() and (skip_download or not force_refresh):
        try:
            return json.loads(cache_path.read_text(encoding="utf-8"))
        except json.JSONDecodeError:
            if skip_download:
                raise RuntimeError(
                    "Cached MITRE ATT&CK dataset is corrupted and offline mode is "
                    "enabled. Delete the cache or rerun without --offline."
                )
            # Fall through to refresh the corrupt cache.
            pass

    if skip_download:
        raise RuntimeError(
            "Offline mode requested but no cached MITRE ATT&CK dataset was found."
        )

    try:
        with urlopen(stix_url, timeout=60) as response:  # nosec B310 - trusted source
            payload = response.read().decode("utf-8")
    except (HTTPError, URLError, TimeoutError) as exc:
        if cache_path.exists():
            return json.loads(cache_path.read_text(encoding="utf-8"))
        raise RuntimeError(
            "Unable to download the MITRE ATT&CK dataset and no cached copy was "
            "found. Check your network connectivity or manually download "
            f"{stix_url} to {cache_path}."
        ) from exc

    cache_path.write_text(payload, encoding="utf-8")
    return json.loads(payload)
=======
def _load_stix_bundle() -> dict:
    """Download the ATT&CK STIX bundle (with a cached fallback)."""

    try:
        response = requests.get(STIX_URL, timeout=60)
        response.raise_for_status()
    except requests.RequestException as exc:
        if CACHE_PATH.exists():
            return json.loads(CACHE_PATH.read_text(encoding="utf-8"))
        raise RuntimeError(
            "Unable to download the MITRE ATT&CK dataset and no cached copy was "
            "found. Check your network connectivity or manually download "
            f"{STIX_URL} to {CACHE_PATH}."
        ) from exc

    CACHE_PATH.write_text(response.text, encoding="utf-8")
    return response.json()
>>>>>>> ffb67069


def _iter_attack_tags(bundle: dict) -> Iterable[str]:
    objects: List[dict] = bundle.get("objects", [])  # type: ignore[assignment]
    for obj in objects:
        if obj.get("type") != "attack-pattern":
            continue

        name = obj.get("name")
        external_id = None
        for ref in obj.get("external_references", []) or []:
            if ref.get("source_name") == "mitre-attack" and ref.get("external_id"):
                external_id = ref["external_id"]
                break

        kill_chain_phases = [
            phase.get("phase_name")
            for phase in obj.get("kill_chain_phases", []) or []
            if phase.get("kill_chain_name") == "mitre-attack"
            and phase.get("phase_name")
        ]

        if not name or not external_id or not kill_chain_phases:
            continue
<<<<<<< HEAD

        for tactic in kill_chain_phases:
            yield f"{tactic}::{name} {external_id}"


def _parse_args() -> argparse.Namespace:
    parser = argparse.ArgumentParser(
        description="Generate MITRE ATT&CK tag list from the public STIX dataset."
    )
    parser.add_argument(
        "--stix-url",
        default=DEFAULT_STIX_URL,
        help="STIX bundle URL to download (default: %(default)s)",
    )
    parser.add_argument(
        "--cache-path",
        type=Path,
        default=DEFAULT_CACHE_PATH,
        help="Path where the downloaded bundle should be cached.",
    )
    parser.add_argument(
        "--output-path",
        type=Path,
        default=DEFAULT_OUTPUT_PATH,
        help="Location to write the generated tag list.",
    )
    parser.add_argument(
        "--force-refresh",
        action="store_true",
        help="Always redownload the STIX bundle, ignoring any cached copy.",
    )
    parser.add_argument(
        "--offline",
        action="store_true",
        help="Skip downloading the bundle and rely solely on the cached copy.",
    )
    args = parser.parse_args()
    if args.offline and args.force_refresh:
        parser.error("--offline cannot be combined with --force-refresh")
    return args


def main() -> None:
    args = _parse_args()
    bundle = _load_stix_bundle(
        stix_url=args.stix_url,
        cache_path=args.cache_path,
        force_refresh=args.force_refresh,
        skip_download=args.offline,
    )
    tag_entries = sorted(_iter_attack_tags(bundle))
    args.output_path.write_text("\n".join(tag_entries) + "\n", encoding="utf-8")
=======

        for tactic in kill_chain_phases:
            yield f"{tactic}::{name} {external_id}"


def main() -> None:
    bundle = _load_stix_bundle()
    tag_entries = sorted(_iter_attack_tags(bundle))
    OUTPUT_PATH.write_text("\n".join(tag_entries) + "\n", encoding="utf-8")
>>>>>>> ffb67069


if __name__ == "__main__":
    main()<|MERGE_RESOLUTION|>--- conflicted
+++ resolved
@@ -1,56 +1,32 @@
 #!/usr/bin/env python
 # -*- coding: utf-8 -*-
 """Generate ATT&CK tags from the public MITRE ATT&CK STIX dataset.
-
 Historically this script expected a git submodule checkout of the
 ``mitreattack-python`` project and executed one of its helper utilities
 directly from disk.  The repository no longer vendors that submodule, so we now
 fetch the dataset from MITRE's public STIX repository instead.  The downloaded
 payload is cached locally to support air-gapped executions.
-
 The generated ``attackTagsList.tags`` file is sorted to provide a stable output
-<<<<<<< HEAD
 order suitable for committing into the monorepo. The script also exposes a
 small CLI so cached bundles can be refreshed on demand or consumed in offline
 mode.
-=======
-order suitable for committing into the monorepo.
->>>>>>> ffb67069
 """
 
 from __future__ import annotations
-
 import json
-<<<<<<< HEAD
 import argparse
 from pathlib import Path
 from typing import Iterable, List
 from urllib.error import HTTPError, URLError
 from urllib.request import urlopen
-
-
 DATA_DIR = Path(__file__).resolve().parent
 DEFAULT_CACHE_PATH = DATA_DIR / "enterprise-attack.json"
 DEFAULT_OUTPUT_PATH = DATA_DIR / "attackTagsList.tags"
 DEFAULT_STIX_URL = (
-=======
-from pathlib import Path
-from typing import Iterable, List
-
-import requests
-
-
-DATA_DIR = Path(__file__).resolve().parent
-CACHE_PATH = DATA_DIR / "enterprise-attack.json"
-OUTPUT_PATH = DATA_DIR / "attackTagsList.tags"
-STIX_URL = (
->>>>>>> ffb67069
     "https://raw.githubusercontent.com/mitre-attack/attack-stix-data/master/"
     "enterprise-attack/enterprise-attack.json"
 )
 
-
-<<<<<<< HEAD
 def _load_stix_bundle(
     *,
     stix_url: str,
@@ -91,27 +67,6 @@
 
     cache_path.write_text(payload, encoding="utf-8")
     return json.loads(payload)
-=======
-def _load_stix_bundle() -> dict:
-    """Download the ATT&CK STIX bundle (with a cached fallback)."""
-
-    try:
-        response = requests.get(STIX_URL, timeout=60)
-        response.raise_for_status()
-    except requests.RequestException as exc:
-        if CACHE_PATH.exists():
-            return json.loads(CACHE_PATH.read_text(encoding="utf-8"))
-        raise RuntimeError(
-            "Unable to download the MITRE ATT&CK dataset and no cached copy was "
-            "found. Check your network connectivity or manually download "
-            f"{STIX_URL} to {CACHE_PATH}."
-        ) from exc
-
-    CACHE_PATH.write_text(response.text, encoding="utf-8")
-    return response.json()
->>>>>>> ffb67069
-
-
 def _iter_attack_tags(bundle: dict) -> Iterable[str]:
     objects: List[dict] = bundle.get("objects", [])  # type: ignore[assignment]
     for obj in objects:
@@ -134,12 +89,8 @@
 
         if not name or not external_id or not kill_chain_phases:
             continue
-<<<<<<< HEAD
-
         for tactic in kill_chain_phases:
             yield f"{tactic}::{name} {external_id}"
-
-
 def _parse_args() -> argparse.Namespace:
     parser = argparse.ArgumentParser(
         description="Generate MITRE ATT&CK tag list from the public STIX dataset."
@@ -175,8 +126,6 @@
     if args.offline and args.force_refresh:
         parser.error("--offline cannot be combined with --force-refresh")
     return args
-
-
 def main() -> None:
     args = _parse_args()
     bundle = _load_stix_bundle(
@@ -187,18 +136,5 @@
     )
     tag_entries = sorted(_iter_attack_tags(bundle))
     args.output_path.write_text("\n".join(tag_entries) + "\n", encoding="utf-8")
-=======
-
-        for tactic in kill_chain_phases:
-            yield f"{tactic}::{name} {external_id}"
-
-
-def main() -> None:
-    bundle = _load_stix_bundle()
-    tag_entries = sorted(_iter_attack_tags(bundle))
-    OUTPUT_PATH.write_text("\n".join(tag_entries) + "\n", encoding="utf-8")
->>>>>>> ffb67069
-
-
 if __name__ == "__main__":
     main()