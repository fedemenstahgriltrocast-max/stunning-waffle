--- conflicted
+++ resolved
@@ -14,16 +14,8 @@
     """处理异常，当notify_admin不为空时，会通知管理员，返回通知用户的消息"""
     import config
     pkg.utils.context.get_qqbot_manager().notify_admin(notify_admin)
-<<<<<<< HEAD
     if config.hide_exce_info_to_user:
-        return [config.alter_tip_message] if config.alter_tip_message else []
-=======
-    if hasattr(config, 'hide_exce_info_to_user') and config.hide_exce_info_to_user:
-        if hasattr(config, 'alter_tip_message'):
-            return [tips_custom.alter_tip_message] if tips_custom.alter_tip_message else []
-        else:
-            return ["[bot]出错了，请重试或联系管理员"]
->>>>>>> a68e29df
+        return [tips_custom.alter_tip_message] if tips_custom.alter_tip_message else []
     else:
         return [set_reply]
 
