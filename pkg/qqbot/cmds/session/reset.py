<<<<<<< HEAD
from ..aamgr import AbstractCommandNode, Context
=======
import tips as tips_custom
from ..mgr import AbstractCommandNode, Context
>>>>>>> a68e29df

import pkg.openai.session
import pkg.utils.context


@AbstractCommandNode.register(
    parent=None,
    name='reset',
    description='重置当前会话',
    usage='!reset',
    aliases=[],
    privilege=1
)
class ResetCommand(AbstractCommandNode):
    @classmethod
    def process(cls, ctx: Context) -> tuple[bool, list]:
        params = ctx.params
        session_name = ctx.session_name
        
        reply = ""

        if len(params) == 0:
            pkg.openai.session.get_session(session_name).reset(explicit=True)
            reply = [tips_custom.command_reset_message]
        else:
            try:
                import pkg.openai.dprompt as dprompt
                pkg.openai.session.get_session(session_name).reset(explicit=True, use_prompt=params[0])
                reply = [tips_custom.command_reset_name_message+"{}".format(dprompt.mode_inst().get_full_name(params[0]))]
            except Exception as e:
                reply = ["[bot]会话重置失败：{}".format(e)]
        
        return True, reply<|MERGE_RESOLUTION|>--- conflicted
+++ resolved
@@ -1,9 +1,5 @@
-<<<<<<< HEAD
 from ..aamgr import AbstractCommandNode, Context
-=======
 import tips as tips_custom
-from ..mgr import AbstractCommandNode, Context
->>>>>>> a68e29df
 
 import pkg.openai.session
 import pkg.utils.context
