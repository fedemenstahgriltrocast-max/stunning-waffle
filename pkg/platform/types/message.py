--- conflicted
+++ resolved
@@ -683,8 +683,10 @@
     """消息组件类型。"""
     text: str
     """文本。"""
+
     def __str__(self):
         return f'Unknown Message: {self.text}'
+
 
 class Voice(MessageComponent):
     """语音。"""
@@ -862,15 +864,15 @@
     """文件大小。"""
 
     def __str__(self):
-<<<<<<< HEAD
         return f'[文件]{self.name}'
-=======
-        return f'[文件]{self.name}'
+
 
 # ================ 个人微信专用组件 ================
+
 
 class WeChatMiniPrograms(MessageComponent):
     """小程序。个人微信专用组件。"""
+
     type: str = 'WeChatMiniPrograms'
     """小程序id"""
     mini_app_id: str
@@ -888,17 +890,20 @@
 
 class WeChatForwardMiniPrograms(MessageComponent):
     """转发小程序。个人微信专用组件。"""
+
     type: str = 'WeChatForwardMiniPrograms'
     """xml数据"""
     xml_data: str
     """首页图片"""
     image_url: typing.Optional[str] = None
+
     def __str__(self):
         return self.xml_data
 
 
 class WeChatEmoji(MessageComponent):
     """emoji表情。个人微信专用组件。"""
+
     type: str = 'WeChatEmoji'
     """emojimd5"""
     emoji_md5: str
@@ -908,6 +913,7 @@
 
 class WeChatLink(MessageComponent):
     """发送链接。个人微信专用组件。"""
+
     type: str = 'WeChatLink'
     """标题"""
     link_title: str = ''
@@ -921,41 +927,54 @@
 
 class WeChatForwardLink(MessageComponent):
     """转发链接。个人微信专用组件。"""
+
     type: str = 'WeChatForwardLink'
     """xml数据"""
     xml_data: str
+
     def __str__(self):
         return self.xml_data
+
 
 class WeChatForwardImage(MessageComponent):
     """转发图片。个人微信专用组件。"""
+
     type: str = 'WeChatForwardImage'
     """xml数据"""
     xml_data: str
+
     def __str__(self):
         return self.xml_data
+
 
 class WeChatForwardFile(MessageComponent):
     """转发文件。个人微信专用组件。"""
+
     type: str = 'WeChatForwardFile'
     """xml数据"""
     xml_data: str
+
     def __str__(self):
         return self.xml_data
+
 
 class WeChatAppMsg(MessageComponent):
     """通用appmsg发送。个人微信专用组件。"""
+
     type: str = 'WeChatAppMsg'
     """xml数据"""
     app_msg: str
+
     def __str__(self):
         return self.app_msg
+
 
 class WeChatForwardQuote(MessageComponent):
     """转发引用消息。个人微信专用组件。"""
+
     type: str = 'WeChatForwardQuote'
     """xml数据"""
     app_msg: str
-    def __str__(self):
-        return self.app_msg
->>>>>>> 245d7601
+
+    def __str__(self):
+        return self.app_msg