from __future__ import annotations

import lark_oapi
from lark_oapi.api.im.v1 import CreateImageRequest, CreateImageRequestBody, CreateImageResponse
import traceback
import typing
import asyncio
import traceback
import re
import base64
import uuid
import json
import datetime
import hashlib
from Crypto.Cipher import AES

import aiohttp
import lark_oapi.ws.exception
import quart
from lark_oapi.api.im.v1 import *

from .. import adapter
from ...core import app
from ..types import message as platform_message
from ..types import events as platform_events
from ..types import entities as platform_entities


class AESCipher(object):
    def __init__(self, key):
        self.bs = AES.block_size
        self.key = hashlib.sha256(AESCipher.str_to_bytes(key)).digest()

    @staticmethod
    def str_to_bytes(data):
        u_type = type(b''.decode('utf8'))
        if isinstance(data, u_type):
            return data.encode('utf8')
        return data

    @staticmethod
    def _unpad(s):
        return s[: -ord(s[len(s) - 1 :])]

    def decrypt(self, enc):
        iv = enc[: AES.block_size]
        cipher = AES.new(self.key, AES.MODE_CBC, iv)
        return self._unpad(cipher.decrypt(enc[AES.block_size :]))

    def decrypt_string(self, enc):
        enc = base64.b64decode(enc)
        return self.decrypt(enc).decode('utf8')


class LarkMessageConverter(adapter.MessageConverter):
    @staticmethod
    async def yiri2target(
        message_chain: platform_message.MessageChain, api_client: lark_oapi.Client
    ) -> typing.Tuple[list]:
        message_elements = []
        pending_paragraph = []
        for msg in message_chain:
            if isinstance(msg, platform_message.Plain):
<<<<<<< HEAD
                pending_paragraph.append({'tag': 'md', 'text': msg.text})
=======
                # Ensure text is valid UTF-8
                try:
                    text = msg.text.encode('utf-8').decode('utf-8')
                    pending_paragraph.append({"tag": "md", "text": text})
                except UnicodeError:
                    # If text is not valid UTF-8, try to decode with other encodings
                    try:
                        text = msg.text.encode('latin1').decode('utf-8')
                        pending_paragraph.append({"tag": "md", "text": text})
                    except UnicodeError:
                        # If still fails, replace invalid characters
                        text = msg.text.encode('utf-8', errors='replace').decode('utf-8')
                        pending_paragraph.append({"tag": "md", "text": text})
>>>>>>> 245d7601
            elif isinstance(msg, platform_message.At):
                pending_paragraph.append(
                    {'tag': 'at', 'user_id': msg.target, 'style': []}
                )
            elif isinstance(msg, platform_message.AtAll):
                pending_paragraph.append({'tag': 'at', 'user_id': 'all', 'style': []})
            elif isinstance(msg, platform_message.Image):
                image_bytes = None

                if msg.base64:
                    try:
                        # Remove data URL prefix if present
                        if msg.base64.startswith('data:'):
                            msg.base64 = msg.base64.split(',', 1)[1]
                        image_bytes = base64.b64decode(msg.base64)
                    except Exception as e:
                        traceback.print_exc()
                        continue
                elif msg.url:
                    try:
                        async with aiohttp.ClientSession() as session:
                            async with session.get(msg.url) as response:
                                if response.status == 200:
                                    image_bytes = await response.read()
                                else:
                                    traceback.print_exc()
                                    continue
                    except Exception as e:
                        traceback.print_exc()
                        continue
                elif msg.path:
<<<<<<< HEAD
                    with open(msg.path, 'rb') as f:
                        image_bytes = f.read()

                request: CreateImageRequest = (
                    CreateImageRequest.builder()
                    .request_body(
                        CreateImageRequestBody.builder()
                        .image_type('message')
                        .image(image_bytes)
                        .build()
                    )
                    .build()
                )

                response: CreateImageResponse = await api_client.im.v1.image.acreate(
                    request
                )

                if not response.success():
                    raise Exception(
                        f'client.im.v1.image.create failed, code: {response.code}, msg: {response.msg}, log_id: {response.get_log_id()}, resp: \n{json.dumps(json.loads(response.raw.content), indent=4, ensure_ascii=False)}'
                    )

                image_key = response.data.image_key

                message_elements.append(pending_paragraph)
                message_elements.append(
                    [
                        {
                            'tag': 'img',
                            'image_key': image_key,
                        }
                    ]
                )
                pending_paragraph = []
=======
                    try:
                        with open(msg.path, "rb") as f:
                            image_bytes = f.read()
                    except Exception as e:
                        traceback.print_exc()
                        continue

                if image_bytes is None:
                    continue

                try:
                    # Create a temporary file to store the image bytes
                    import tempfile
                    with tempfile.NamedTemporaryFile(delete=False) as temp_file:
                        temp_file.write(image_bytes)
                        temp_file.flush()
                        
                        # Create image request using the temporary file
                        request = CreateImageRequest.builder()\
                            .request_body(
                                CreateImageRequestBody.builder()
                                .image_type("message")
                                .image(open(temp_file.name, "rb"))
                                .build()
                            )\
                            .build()
                        
                        response = await api_client.im.v1.image.acreate(request)
                        
                        if not response.success():
                            raise Exception(
                                f"client.im.v1.image.create failed, code: {response.code}, msg: {response.msg}, log_id: {response.get_log_id()}, resp: \n{json.dumps(json.loads(response.raw.content), indent=4, ensure_ascii=False)}"
                            )
                        
                        image_key = response.data.image_key

                        message_elements.append(pending_paragraph)
                        message_elements.append(
                            [
                                {
                                    "tag": "img",
                                    "image_key": image_key,
                                }
                            ]
                        )
                        pending_paragraph = []
                except Exception as e:
                    traceback.print_exc()
                    continue
                finally:
                    # Clean up the temporary file
                    import os
                    if 'temp_file' in locals():
                        os.unlink(temp_file.name)
>>>>>>> 245d7601
            elif isinstance(msg, platform_message.Forward):
                for node in msg.node_list:
                    message_elements.extend(
                        await LarkMessageConverter.yiri2target(
                            node.message_chain, api_client
                        )
                    )

        if pending_paragraph:
            message_elements.append(pending_paragraph)

        return message_elements

    @staticmethod
    async def target2yiri(
        message: lark_oapi.api.im.v1.model.event_message.EventMessage,
        api_client: lark_oapi.Client,
    ) -> platform_message.MessageChain:
        message_content = json.loads(message.content)

        lb_msg_list = []

        msg_create_time = datetime.datetime.fromtimestamp(
            int(message.create_time) / 1000
        )

        lb_msg_list.append(
            platform_message.Source(id=message.message_id, time=msg_create_time)
        )

        if message.message_type == 'text':
            element_list = []

            def text_element_recur(text_ele: dict) -> list[dict]:
                if text_ele['text'] == '':
                    return []

                at_pattern = re.compile(r'@_user_[\d]+')
                at_matches = at_pattern.findall(text_ele['text'])

                name_mapping = {}
                for mathc in at_matches:
                    for mention in message.mentions:
                        if mention.key == mathc:
                            name_mapping[mathc] = mention.name
                            break

                if len(name_mapping.keys()) == 0:
                    return [text_ele]

                # 只处理第一个，剩下的递归处理
                text_split = text_ele['text'].split(list(name_mapping.keys())[0])

                new_list = []

                left_text = text_split[0]
                right_text = text_split[1]

                new_list.extend(
                    text_element_recur({'tag': 'text', 'text': left_text, 'style': []})
                )

                new_list.append(
                    {
                        'tag': 'at',
                        'user_id': list(name_mapping.keys())[0],
                        'user_name': name_mapping[list(name_mapping.keys())[0]],
                        'style': [],
                    }
                )

                new_list.extend(
                    text_element_recur({'tag': 'text', 'text': right_text, 'style': []})
                )

                return new_list

            element_list = text_element_recur(
                {'tag': 'text', 'text': message_content['text'], 'style': []}
            )

            message_content = {'title': '', 'content': element_list}

        elif message.message_type == 'post':
            new_list = []

            for ele in message_content['content']:
                if type(ele) is dict:
                    new_list.append(ele)
                elif type(ele) is list:
                    new_list.extend(ele)

            message_content['content'] = new_list
        elif message.message_type == 'image':
            message_content['content'] = [
                {'tag': 'img', 'image_key': message_content['image_key'], 'style': []}
            ]

        for ele in message_content['content']:
            if ele['tag'] == 'text':
                lb_msg_list.append(platform_message.Plain(text=ele['text']))
            elif ele['tag'] == 'at':
                lb_msg_list.append(platform_message.At(target=ele['user_name']))
            elif ele['tag'] == 'img':
                image_key = ele['image_key']

                request: GetMessageResourceRequest = (
                    GetMessageResourceRequest.builder()
                    .message_id(message.message_id)
                    .file_key(image_key)
                    .type('image')
                    .build()
                )

                response: GetMessageResourceResponse = (
                    await api_client.im.v1.message_resource.aget(request)
                )

                if not response.success():
                    raise Exception(
                        f'client.im.v1.message_resource.get failed, code: {response.code}, msg: {response.msg}, log_id: {response.get_log_id()}, resp: \n{json.dumps(json.loads(response.raw.content), indent=4, ensure_ascii=False)}'
                    )

                image_bytes = response.file.read()
                image_base64 = base64.b64encode(image_bytes).decode()

                image_format = response.raw.headers['content-type']

                lb_msg_list.append(
                    platform_message.Image(
                        base64=f'data:{image_format};base64,{image_base64}'
                    )
                )

        return platform_message.MessageChain(lb_msg_list)


class LarkEventConverter(adapter.EventConverter):
    @staticmethod
    async def yiri2target(
        event: platform_events.MessageEvent,
    ) -> lark_oapi.im.v1.P2ImMessageReceiveV1:
        pass

    @staticmethod
    async def target2yiri(
        event: lark_oapi.im.v1.P2ImMessageReceiveV1, api_client: lark_oapi.Client
    ) -> platform_events.Event:
        message_chain = await LarkMessageConverter.target2yiri(
            event.event.message, api_client
        )

        if event.event.message.chat_type == 'p2p':
            return platform_events.FriendMessage(
                sender=platform_entities.Friend(
                    id=event.event.sender.sender_id.open_id,
                    nickname=event.event.sender.sender_id.union_id,
                    remark='',
                ),
                message_chain=message_chain,
                time=event.event.message.create_time,
            )
        elif event.event.message.chat_type == 'group':
            return platform_events.GroupMessage(
                sender=platform_entities.GroupMember(
                    id=event.event.sender.sender_id.open_id,
                    member_name=event.event.sender.sender_id.union_id,
                    permission=platform_entities.Permission.Member,
                    group=platform_entities.Group(
                        id=event.event.message.chat_id,
                        name='',
                        permission=platform_entities.Permission.Member,
                    ),
                    special_title='',
                    join_timestamp=0,
                    last_speak_timestamp=0,
                    mute_time_remaining=0,
                ),
                message_chain=message_chain,
                time=event.event.message.create_time,
            )


class LarkAdapter(adapter.MessagePlatformAdapter):
    bot: lark_oapi.ws.Client
    api_client: lark_oapi.Client

    bot_account_id: str  # 用于在流水线中识别at是否是本bot，直接以bot_name作为标识
    lark_tenant_key: str  # 飞书企业key

    message_converter: LarkMessageConverter = LarkMessageConverter()
    event_converter: LarkEventConverter = LarkEventConverter()

    listeners: typing.Dict[
        typing.Type[platform_events.Event],
        typing.Callable[[platform_events.Event, adapter.MessagePlatformAdapter], None],
    ] = {}

    config: dict
    quart_app: quart.Quart
    ap: app.Application

    def __init__(self, config: dict, ap: app.Application):
        self.config = config
        self.ap = ap
        self.quart_app = quart.Quart(__name__)

        @self.quart_app.route('/lark/callback', methods=['POST'])
        async def lark_callback():
            try:
                data = await quart.request.json

                self.ap.logger.debug(
                    f"Lark callback event: {data}"
                )

                if 'encrypt' in data:
                    cipher = AESCipher(self.config['encrypt-key'])
                    data = cipher.decrypt_string(data['encrypt'])
                    data = json.loads(data)

                type = data.get('type')
                if type is None:
                    context = EventContext(data)
                    type = context.header.event_type

                if 'url_verification' == type:
<<<<<<< HEAD
                    print(data.get('challenge'))
=======
>>>>>>> 245d7601
                    # todo 验证verification token
                    return {'challenge': data.get('challenge')}
                context = EventContext(data)
                type = context.header.event_type
                p2v1 = P2ImMessageReceiveV1()
                p2v1.header = context.header
                event = P2ImMessageReceiveV1Data()
                event.message = EventMessage(context.event['message'])
                event.sender = EventSender(context.event['sender'])
                p2v1.event = event
                p2v1.schema = context.schema
                if 'im.message.receive_v1' == type:
                    try:
                        event = await self.event_converter.target2yiri(
                            p2v1, self.api_client
                        )
                    except Exception:
                        traceback.print_exc()

                    if event.__class__ in self.listeners:
                        await self.listeners[event.__class__](event, self)

                return {'code': 200, 'message': 'ok'}
            except Exception:
                traceback.print_exc()
                return {'code': 500, 'message': 'error'}

        async def on_message(event: lark_oapi.im.v1.P2ImMessageReceiveV1):
            lb_event = await self.event_converter.target2yiri(event, self.api_client)

            await self.listeners[type(lb_event)](lb_event, self)

        def sync_on_message(event: lark_oapi.im.v1.P2ImMessageReceiveV1):
            asyncio.create_task(on_message(event))

        event_handler = (
            lark_oapi.EventDispatcherHandler.builder('', '')
            .register_p2_im_message_receive_v1(sync_on_message)
            .build()
        )

        self.bot_account_id = config['bot_name']

        self.bot = lark_oapi.ws.Client(
            config['app_id'], config['app_secret'], event_handler=event_handler
        )
        self.api_client = (
            lark_oapi.Client.builder()
            .app_id(config['app_id'])
            .app_secret(config['app_secret'])
            .build()
        )

    async def send_message(
        self, target_type: str, target_id: str, message: platform_message.MessageChain
    ):
        pass

    async def reply_message(
        self,
        message_source: platform_events.MessageEvent,
        message: platform_message.MessageChain,
        quote_origin: bool = False,
    ):
        # 不再需要了，因为message_id已经被包含到message_chain中
        # lark_event = await self.event_converter.yiri2target(message_source)
        lark_message = await self.message_converter.yiri2target(
            message, self.api_client
        )

        final_content = {
            'zh_cn': {
                'title': '',
                'content': lark_message,
            },
        }

        request: ReplyMessageRequest = (
            ReplyMessageRequest.builder()
            .message_id(message_source.message_chain.message_id)
            .request_body(
                ReplyMessageRequestBody.builder()
                .content(json.dumps(final_content))
                .msg_type('post')
                .reply_in_thread(False)
                .uuid(str(uuid.uuid4()))
                .build()
            )
            .build()
        )

        response: ReplyMessageResponse = await self.api_client.im.v1.message.areply(
            request
        )

        if not response.success():
            raise Exception(
                f'client.im.v1.message.reply failed, code: {response.code}, msg: {response.msg}, log_id: {response.get_log_id()}, resp: \n{json.dumps(json.loads(response.raw.content), indent=4, ensure_ascii=False)}'
            )

    async def is_muted(self, group_id: int) -> bool:
        return False

    def register_listener(
        self,
        event_type: typing.Type[platform_events.Event],
        callback: typing.Callable[
            [platform_events.Event, adapter.MessagePlatformAdapter], None
        ],
    ):
        self.listeners[event_type] = callback

    def unregister_listener(
        self,
        event_type: typing.Type[platform_events.Event],
        callback: typing.Callable[
            [platform_events.Event, adapter.MessagePlatformAdapter], None
        ],
    ):
        self.listeners.pop(event_type)

    async def run_async(self):
        port = self.config['port']
        enable_webhook = self.config['enable-webhook']

        if not enable_webhook:
            try:
                await self.bot._connect()
            except lark_oapi.ws.exception.ClientException as e:
                raise e
            except Exception as e:
                await self.bot._disconnect()
                if self.bot._auto_reconnect:
                    await self.bot._reconnect()
                else:
                    raise e
        else:

            async def shutdown_trigger_placeholder():
                while True:
                    await asyncio.sleep(1)

            await self.quart_app.run_task(
                host='0.0.0.0',
                port=port,
                shutdown_trigger=shutdown_trigger_placeholder,
            )

    async def kill(self) -> bool:
        return False<|MERGE_RESOLUTION|>--- conflicted
+++ resolved
@@ -1,11 +1,10 @@
 from __future__ import annotations
 
 import lark_oapi
-from lark_oapi.api.im.v1 import CreateImageRequest, CreateImageRequestBody, CreateImageResponse
+from lark_oapi.api.im.v1 import CreateImageRequest, CreateImageRequestBody
 import traceback
 import typing
 import asyncio
-import traceback
 import re
 import base64
 import uuid
@@ -61,23 +60,21 @@
         pending_paragraph = []
         for msg in message_chain:
             if isinstance(msg, platform_message.Plain):
-<<<<<<< HEAD
-                pending_paragraph.append({'tag': 'md', 'text': msg.text})
-=======
                 # Ensure text is valid UTF-8
                 try:
                     text = msg.text.encode('utf-8').decode('utf-8')
-                    pending_paragraph.append({"tag": "md", "text": text})
+                    pending_paragraph.append({'tag': 'md', 'text': text})
                 except UnicodeError:
                     # If text is not valid UTF-8, try to decode with other encodings
                     try:
                         text = msg.text.encode('latin1').decode('utf-8')
-                        pending_paragraph.append({"tag": "md", "text": text})
+                        pending_paragraph.append({'tag': 'md', 'text': text})
                     except UnicodeError:
                         # If still fails, replace invalid characters
-                        text = msg.text.encode('utf-8', errors='replace').decode('utf-8')
-                        pending_paragraph.append({"tag": "md", "text": text})
->>>>>>> 245d7601
+                        text = msg.text.encode('utf-8', errors='replace').decode(
+                            'utf-8'
+                        )
+                        pending_paragraph.append({'tag': 'md', 'text': text})
             elif isinstance(msg, platform_message.At):
                 pending_paragraph.append(
                     {'tag': 'at', 'user_id': msg.target, 'style': []}
@@ -93,7 +90,7 @@
                         if msg.base64.startswith('data:'):
                             msg.base64 = msg.base64.split(',', 1)[1]
                         image_bytes = base64.b64decode(msg.base64)
-                    except Exception as e:
+                    except Exception:
                         traceback.print_exc()
                         continue
                 elif msg.url:
@@ -105,51 +102,14 @@
                                 else:
                                     traceback.print_exc()
                                     continue
-                    except Exception as e:
+                    except Exception:
                         traceback.print_exc()
                         continue
                 elif msg.path:
-<<<<<<< HEAD
-                    with open(msg.path, 'rb') as f:
-                        image_bytes = f.read()
-
-                request: CreateImageRequest = (
-                    CreateImageRequest.builder()
-                    .request_body(
-                        CreateImageRequestBody.builder()
-                        .image_type('message')
-                        .image(image_bytes)
-                        .build()
-                    )
-                    .build()
-                )
-
-                response: CreateImageResponse = await api_client.im.v1.image.acreate(
-                    request
-                )
-
-                if not response.success():
-                    raise Exception(
-                        f'client.im.v1.image.create failed, code: {response.code}, msg: {response.msg}, log_id: {response.get_log_id()}, resp: \n{json.dumps(json.loads(response.raw.content), indent=4, ensure_ascii=False)}'
-                    )
-
-                image_key = response.data.image_key
-
-                message_elements.append(pending_paragraph)
-                message_elements.append(
-                    [
-                        {
-                            'tag': 'img',
-                            'image_key': image_key,
-                        }
-                    ]
-                )
-                pending_paragraph = []
-=======
                     try:
-                        with open(msg.path, "rb") as f:
+                        with open(msg.path, 'rb') as f:
                             image_bytes = f.read()
-                    except Exception as e:
+                    except Exception:
                         traceback.print_exc()
                         continue
 
@@ -159,48 +119,51 @@
                 try:
                     # Create a temporary file to store the image bytes
                     import tempfile
+
                     with tempfile.NamedTemporaryFile(delete=False) as temp_file:
                         temp_file.write(image_bytes)
                         temp_file.flush()
-                        
+
                         # Create image request using the temporary file
-                        request = CreateImageRequest.builder()\
+                        request = (
+                            CreateImageRequest.builder()
                             .request_body(
                                 CreateImageRequestBody.builder()
-                                .image_type("message")
-                                .image(open(temp_file.name, "rb"))
+                                .image_type('message')
+                                .image(open(temp_file.name, 'rb'))
                                 .build()
-                            )\
+                            )
                             .build()
-                        
+                        )
+
                         response = await api_client.im.v1.image.acreate(request)
-                        
+
                         if not response.success():
                             raise Exception(
-                                f"client.im.v1.image.create failed, code: {response.code}, msg: {response.msg}, log_id: {response.get_log_id()}, resp: \n{json.dumps(json.loads(response.raw.content), indent=4, ensure_ascii=False)}"
+                                f'client.im.v1.image.create failed, code: {response.code}, msg: {response.msg}, log_id: {response.get_log_id()}, resp: \n{json.dumps(json.loads(response.raw.content), indent=4, ensure_ascii=False)}'
                             )
-                        
+
                         image_key = response.data.image_key
 
                         message_elements.append(pending_paragraph)
                         message_elements.append(
                             [
                                 {
-                                    "tag": "img",
-                                    "image_key": image_key,
+                                    'tag': 'img',
+                                    'image_key': image_key,
                                 }
                             ]
                         )
                         pending_paragraph = []
-                except Exception as e:
+                except Exception:
                     traceback.print_exc()
                     continue
                 finally:
                     # Clean up the temporary file
                     import os
+
                     if 'temp_file' in locals():
                         os.unlink(temp_file.name)
->>>>>>> 245d7601
             elif isinstance(msg, platform_message.Forward):
                 for node in msg.node_list:
                     message_elements.extend(
@@ -413,9 +376,7 @@
             try:
                 data = await quart.request.json
 
-                self.ap.logger.debug(
-                    f"Lark callback event: {data}"
-                )
+                self.ap.logger.debug(f'Lark callback event: {data}')
 
                 if 'encrypt' in data:
                     cipher = AESCipher(self.config['encrypt-key'])
@@ -428,10 +389,6 @@
                     type = context.header.event_type
 
                 if 'url_verification' == type:
-<<<<<<< HEAD
-                    print(data.get('challenge'))
-=======
->>>>>>> 245d7601
                     # todo 验证verification token
                     return {'challenge': data.get('challenge')}
                 context = EventContext(data)
