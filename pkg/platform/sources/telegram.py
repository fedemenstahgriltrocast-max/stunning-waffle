--- conflicted
+++ resolved
@@ -3,13 +3,8 @@
 import telegram
 import telegram.ext
 from telegram import Update
-<<<<<<< HEAD
 from telegram.ext import ApplicationBuilder, ContextTypes, MessageHandler, filters
-
-=======
-from telegram.ext import ApplicationBuilder, ContextTypes, CommandHandler, MessageHandler, filters
 import telegramify_markdown
->>>>>>> 245d7601
 import typing
 import traceback
 import base64
@@ -123,7 +118,7 @@
                 time=event.message.date.timestamp(),
                 source_platform_object=event,
             )
-        elif event.effective_chat.type == 'group' or 'supergroup' :
+        elif event.effective_chat.type == 'group' or 'supergroup':
             return platform_events.GroupMessage(
                 sender=platform_entities.GroupMember(
                     id=event.effective_chat.id,
@@ -202,40 +197,25 @@
 
         for component in components:
             if component['type'] == 'text':
-<<<<<<< HEAD
-                args = {
-                    'chat_id': message_source.source_platform_object.effective_chat.id,
-                    'text': component['text'],
-=======
                 if self.config['markdown_card'] is True:
                     content = telegramify_markdown.markdownify(
-                        content= component['text'],
+                        content=component['text'],
                     )
                 else:
                     content = component['text']
                 args = {
-                    "chat_id": message_source.source_platform_object.effective_chat.id,
-                    "text": content,
->>>>>>> 245d7601
+                    'chat_id': message_source.source_platform_object.effective_chat.id,
+                    'text': content,
                 }
                 if self.config['markdown_card'] is True:
-                    args["parse_mode"] = "MarkdownV2"
+                    args['parse_mode'] = 'MarkdownV2'
         if quote_origin:
-            args['reply_to_message_id'] = message_source.source_platform_object.message.id
-
-<<<<<<< HEAD
-                if quote_origin:
-                    args['reply_to_message_id'] = (
-                        message_source.source_platform_object.message.id
-                    )
-
-                await self.bot.send_message(**args)
-
-=======
+            args['reply_to_message_id'] = (
+                message_source.source_platform_object.message.id
+            )
+
         await self.bot.send_message(**args)
 
-    
->>>>>>> 245d7601
     async def is_muted(self, group_id: int) -> bool:
         return False
 
