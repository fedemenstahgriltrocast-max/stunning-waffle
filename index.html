<!DOCTYPE html>
<html lang="en">
<head>
<meta charset="UTF-8">
<meta name="viewport" content="width=device-width,initial-scale=1.0">
<title>OPS AI Chatbot</title>

<!-- Patched FontAwesome (CSP + SRI + CORS Safe) -->
<link rel="stylesheet"
  href="https://cdnjs.cloudflare.com/ajax/libs/font-awesome/6.5.0/css/all.min.css"
  integrity="sha512-RXf+QSDCUqpphKAa+WAc3XQ8fE5H1aO/8e2wY+8Q1n8yVwDh1RZTf1TDN8E+u1n7eU5KyY7X2Qo+hqeZZn+UAQ=="
  crossorigin="anonymous" referrerpolicy="no-referrer" />

<style>
/* ---------- COLOR SYSTEM ---------- */
:root{
  --clr-primary:#00c4ff;
  --clr-accent :#ff3bdb;
  --clr-accent-dark:#e000be;
  --clr-bg  :#ffffff;
  --clr-bg-dark:#121212;
  --clr-tx  :#333333;
  --clr-tx-dark:#f0f0f0;
}
body{margin:0;display:flex;align-items:center;justify-content:center;height:100vh;
      font-family:'Segoe UI',Arial,sans-serif;background:var(--clr-bg);color:var(--clr-tx);
      transition:background .3s,color .3s}
body.dark{--clr-bg:var(--clr-bg-dark);--clr-tx:var(--clr-tx-dark)}

/* ---------- CHATBOT ---------- */
#chatbot-container{width:300px;height:540px;background:#251541;border:2px solid var(--clr-accent);
  border-radius:18px;box-shadow:0 8px 32px #0006;display:flex;flex-direction:column;overflow:hidden}
#chatbot-header{display:flex;justify-content:space-between;align-items:center;gap:.5rem;
  background:linear-gradient(135deg,var(--clr-primary) 0%,var(--clr-accent) 100%);
  color:#fff;font-weight:600;font-size:1.1rem;padding:.75rem 1rem}
#chatbot-header .ctrl{cursor:pointer;font-size:.75rem;font-weight:500;user-select:none;opacity:.85}
#chatbot-header .ctrl:hover{opacity:1}
#chat-log{flex:1;overflow-y:auto;padding:1rem;background:#1b0e2d;color:#eee;font-size:.94rem}
.chat-msg{margin:.5rem 0;max-width:90%}
.user{margin-left:auto;background:var(--clr-primary);color:#000;padding:.5rem .7rem;border-radius:14px 14px 0 14px}
.bot {margin-right:auto;background:#321b53;color:#fff;padding:.5rem .7rem;border-radius:14px 14px 14px 0}
#chatbot-form-container{background:#220f3a;border-top:1px solid var(--clr-accent);padding:.55rem .7rem}
#chatbot-input-row{display:flex;gap:.6rem}
#chatbot-input{flex:1;background:transparent;border:none;color:#fff;font-size:.95rem;padding:.55rem .6rem}
#chatbot-send{display:flex;align-items:center;gap:6px;background:var(--clr-accent);border:none;color:#fff;
  font-weight:600;padding:.5rem .9rem;border-radius:8px;cursor:pointer;transition:.3s}
#chatbot-send i{transition:transform .3s}
#chatbot-send:hover i{transform:rotate(-45deg)}
#chatbot-send:disabled{background:#555;cursor:not-allowed}
.human-check{color:#ddd;font-size:.85rem;display:flex;align-items:center;margin-top:.3rem}
.human-check input{margin-right:.4rem}
@media(max-width:480px){#chatbot-container{height:75vh;width:90%}}
</style>
</head>
<body>

<!-- ---------- CHATBOT HTML ---------- -->
<div id="chatbot-container" role="dialog" aria-modal="true">
  <div id="chatbot-header">
    <span id="title" data-en="OPS AI Chatbot" data-es="Chatbot OPS AI">OPS AI Chatbot</span>

    <!-- tiny controls -->
    <div>
      <span id="langCtrl" class="ctrl">ES</span>
      &nbsp;|&nbsp;
      <span id="themeCtrl" class="ctrl">Dark</span>
    </div>
  </div>

  <div id="chat-log" aria-live="polite"></div>

  <div id="chatbot-form-container">
    <form id="chatbot-input-row" autocomplete="off">
      <input id="chatbot-input" type="text" placeholder="Type your message..." required maxlength="256"
             data-en-ph="Type your message..." data-es-ph="Escriba su mensaje...">
      <button id="chatbot-send" type="submit" disabled aria-label="Send">
        <i class="fas fa-paper-plane"></i>
      </button>
    </form>
    <label class="human-check">
      <input type="checkbox" id="human-check">
      <span id="human-label" data-en="I am human" data-es="Soy humano">I am human</span>
    </label>
  </div>
</div>

<!-- ---------- CHATBOT LOGIC ---------- -->
<script>
const qs=s=>document.querySelector(s),
      qsa=s=>[...document.querySelectorAll(s)];

/* === Language toggle === */
const langCtrl   = qs('#langCtrl'),
      transNodes = qsa('[data-en]'),
      phNodes    = qsa('[data-en-ph]'),
      humanLab   = qs('#human-label');

langCtrl.onclick = () => {
  const toES = langCtrl.textContent === 'ES';      // going EN→ES ?
  document.documentElement.lang = toES ? 'es' : 'en';
  langCtrl.textContent = toES ? 'EN' : 'ES';

  // text nodes
  transNodes.forEach(node => node.textContent = toES ? node.dataset.es : node.dataset.en);

  // placeholders
  phNodes.forEach(node => node.placeholder  = toES ? node.dataset.esPh : node.dataset.enPh);
  humanLab.textContent = toES ? humanLab.dataset.es : humanLab.dataset.en;
};

/* === Theme toggle === */
const themeCtrl = qs('#themeCtrl');
themeCtrl.onclick = () => {
  const dark = themeCtrl.textContent === 'Dark';
  document.body.classList.toggle('dark', dark);
  themeCtrl.textContent = dark ? 'Light' : 'Dark';
};

/* === Chatbot core === */
const log   = qs('#chat-log'),
      form  = qs('#chatbot-input-row'),
      input = qs('#chatbot-input'),
      send  = qs('#chatbot-send'),
      guard = qs('#human-check');

const conversation = [];

guard.onchange = () => send.disabled = !guard.checked;

function addMsg(txt,cls){
  const div = document.createElement('div');
  div.className = 'chat-msg '+cls;
  div.textContent = txt;
  log.appendChild(div);
  log.scrollTop = log.scrollHeight;
}

function getLang(){
  return document.documentElement.lang === 'es' ? 'es' : 'en';
}

function pickTranslation(text){
  return getLang() === 'es' ? text.es : text.en;
}

const integrationDomains = [
  {
    keywords:['delivery','cdn','pages','hosting'],
    hint:{
      en:'• Delivery integration → say "delivery integration" for CDN hardening + static hosting.',
      es:'• Integración de entrega → escribe "integración de entrega" para endurecer CDN y hosting estático.'
    },
    detail:{
      en:[
        'Delivery Integration Checklist:',
        '1. Host UI on Cloudflare Pages or Netlify; enforce immutable asset versioning.',
        '2. Enable HTTPS, HTTP/3, HSTS (max-age ≥ 31536000, includeSubDomains, preload).',
        '3. Configure Content-Security-Policy, Referrer-Policy, Permissions-Policy headers in _headers file.',
        '4. Cache HTML cautiously (Cache-Control: no-cache) and allow CDN for static assets with cache busting.',
        '5. Wire Lighthouse CI or Pages speed insights for Core Web Vitals monitoring.'
      ].join('\n'),
      es:[
        'Lista de comprobación para la integración de entrega:',
        '1. Hospeda la UI en Cloudflare Pages o Netlify; aplica versionado inmutable de activos.',
        '2. Activa HTTPS, HTTP/3 y HSTS (max-age ≥ 31536000, includeSubDomains, preload).',
        '3. Configura cabeceras Content-Security-Policy, Referrer-Policy y Permissions-Policy en el archivo _headers.',
        '4. Cachea el HTML con cautela (Cache-Control: no-cache) y deja que el CDN maneje los recursos estáticos con busting.',
        '5. Conecta Lighthouse CI o las métricas de Pages para vigilar Core Web Vitals.'
      ].join('\n')
    }
  },
  {
    keywords:['identity','zero trust','mfa','oauth','auth0','okta'],
    hint:{
      en:'• Identity integration → ask "identity integration" to configure Zero Trust + OAuth.',
      es:'• Integración de identidad → solicita "integración de identidad" para configurar Zero Trust + OAuth.'
    },
    detail:{
      en:[
        'Identity Integration Checklist:',
        '1. Enable Cloudflare Zero Trust Access for chat admin routes; require device posture + MFA.',
        '2. Register the chatbot with your IdP (Okta/Auth0/Azure AD) using OAuth/OIDC confidential client.',
        '3. Issue short-lived JWTs with audience scoping; rotate signing keys via Secrets Manager.',
        '4. Map roles (viewer, operator, engineer) to Access policies and restrict admin APIs.',
        '5. Log authentication events to SIEM and alert on MFA bypass attempts.'
      ].join('\n'),
      es:[
        'Lista de comprobación para la integración de identidad:',
        '1. Activa Cloudflare Zero Trust Access para rutas administrativas; exige postura de dispositivo y MFA.',
        '2. Registra el chatbot en tu IdP (Okta/Auth0/Azure AD) usando un cliente confidencial OAuth/OIDC.',
        '3. Emite JWT de corta duración con audiencia delimitada; rota claves de firma vía Secrets Manager.',
        '4. Asocia roles (visor, operador, ingeniero) a políticas de Access y restringe APIs administrativas.',
        '5. Registra eventos de autenticación en el SIEM y alerta ante intentos de omitir MFA.'
      ].join('\n')
    }
  },
  {
    keywords:['conversation','engine','workers ai','llm api'],
    hint:{
      en:'• Conversation engine → type "conversation integration" for LLM proxying.',
      es:'• Motor conversacional → escribe "integración conversacional" para proxy de LLM.'
    },
    detail:{
      en:[
        'Conversation Engine Integration Checklist:',
        '1. Deploy a Cloudflare Worker that validates tokens and forwards prompts to Workers AI or external LLMs.',
        '2. Implement retry + exponential backoff and enforce per-tenant rate limiting.',
        '3. Sign outbound requests with HMAC or OAuth where supported (OpenAI/Anthropic API keys kept in secrets).',
        '4. Sanitize prompts/responses (PII scrubbing, allow-list commands) before logging.',
        '5. Persist minimal conversation metadata to Durable Objects for session continuity.'
      ].join('\n'),
      es:[
        'Lista de comprobación para la integración del motor conversacional:',
        '1. Despliega un Worker de Cloudflare que valide tokens y reenvíe prompts a Workers AI o LLM externos.',
        '2. Implementa reintentos con backoff exponencial y aplica limitación de tasa por inquilino.',
        '3. Firma solicitudes salientes con HMAC u OAuth cuando esté disponible (claves de OpenAI/Anthropic en secretos).',
        '4. Sanitiza prompts/respuestas (depuración de PII, lista permitida de comandos) antes de registrar.',
        '5. Conserva metadatos mínimos en Durable Objects para continuidad de sesión.'
      ].join('\n')
    }
  },
  {
    keywords:['memory','knowledge','vector','kv','storage'],
    hint:{
      en:'• Knowledge & memory → ask "knowledge integration" for storage patterns.',
      es:'• Conocimiento y memoria → pide "integración de conocimiento" para patrones de almacenamiento.'
    },
    detail:{
      en:[
        'Knowledge & Memory Integration Checklist:',
        '1. Create KV namespaces for quick lookups; enable encryption at rest and strict namespace binding.',
        '2. Use Vectorize or Durable Objects for embeddings; store only hashed user IDs.',
        '3. Version content sources and track provenance metadata for audit trails.',
        '4. Implement TTL + deletion workflow to honor GDPR/CCPA data requests.',
        '5. Replicate critical datasets or export to R2 for disaster recovery.'
      ].join('\n'),
      es:[
        'Lista de comprobación de conocimiento y memoria:',
        '1. Crea espacios de nombres KV para consultas rápidas; aplica cifrado en reposo y vinculación estricta.',
        '2. Usa Vectorize o Durable Objects para embeddings; almacena solo IDs de usuario con hash.',
        '3. Versiona las fuentes de contenido y rastrea metadatos de procedencia para auditoría.',
        '4. Implementa TTL y flujos de eliminación para cumplir solicitudes GDPR/CCPA.',
        '5. Replica conjuntos críticos o expórtalos a R2 para recuperación ante desastres.'
      ].join('\n')
    }
  },
  {
    keywords:['secrets','config','wrangler','vault'],
    hint:{
      en:'• Secrets & config → request "secrets integration" for key management steps.',
      es:'• Secretos y configuración → solicita "integración de secretos" para pasos de gestión de claves.'
    },
    detail:{
      en:[
        'Secrets & Configuration Integration Checklist:',
        '1. Store API keys in Cloudflare Secrets Manager or `wrangler secret` with zero plaintext commits.',
        '2. Sync secrets from GitHub Actions using OIDC short-lived tokens; deny long-lived PATs.',
        '3. Enable secret rotation cadence (≤90 days) and automated revocation playbooks.',
        '4. Restrict who can read secrets via Access policies + audit logging.',
        '5. Validate configuration hashes in CI/CD before deployment.'
      ].join('\n'),
      es:[
        'Lista de comprobación para secretos y configuración:',
        '1. Guarda claves API en Cloudflare Secrets Manager o `wrangler secret` sin commits en texto plano.',
        '2. Sincroniza secretos desde GitHub Actions usando tokens OIDC de corta duración; evita PATs de larga vida.',
        '3. Establece rotación ≤90 días y playbooks de revocación automática.',
        '4. Restringe la lectura de secretos con políticas de Access y registros de auditoría.',
        '5. Valida hashes de configuración en CI/CD antes de desplegar.'
      ].join('\n')
    }
  },
  {
    keywords:['observability','logging','monitoring','telemetry','siem'],
    hint:{
      en:'• Observability → use "observability integration" for logging + metrics wiring.',
      es:'• Observabilidad → usa "integración de observabilidad" para registros y métricas.'
    },
    detail:{
      en:[
        'Observability Integration Checklist:',
        '1. Stream Cloudflare Logs to R2, S3, or directly into SIEM (Splunk, Chronicle).',
        '2. Tag log events with request IDs, tenant IDs, and Zero Trust user context.',
        '3. Instrument Worker with Durable Object traces and send metrics to Grafana/Loki or Datadog.',
        '4. Automate alerts for anomalies (latency, 4xx/5xx spikes, auth failures).',
        '5. Run monthly chaos or incident response drills capturing MTTR/MTTD stats.'
      ].join('\n'),
      es:[
        'Lista de comprobación de observabilidad:',
        '1. Envía registros de Cloudflare a R2, S3 o directamente al SIEM (Splunk, Chronicle).',
        '2. Etiqueta eventos con IDs de solicitud, IDs de inquilino y contexto de usuario Zero Trust.',
        '3. Instrumenta el Worker con trazas de Durable Objects y envía métricas a Grafana/Loki o Datadog.',
        '4. Automatiza alertas por anomalías (latencia, picos 4xx/5xx, fallos de autenticación).',
        '5. Ejecuta simulacros mensuales capturando métricas MTTR/MTTD.'
      ].join('\n')
    }
  },
  {
<<<<<<< HEAD
    keywords:['ci/cd','cicd','automation','pipeline','github actions','devsecops','release'],
    hint:{
      en:'• CI/CD automation → say "ci/cd integration" to harden GitHub Actions + secure releases.',
      es:'• Automatización CI/CD → escribe "integración ci/cd" para asegurar GitHub Actions y despliegues.'
    },
    detail:{
      en:[
        'CI/CD Automation Integration Checklist:',
        '1. Use GitHub Actions with OIDC federation to Cloudflare; avoid long-lived deploy keys.',
        '2. Add DevSecOps stages: npm audit, SAST (CodeQL), dependency review, and IaC scans.',
        '3. Require signed commits + branch protection with mandatory reviews for policy changes.',
        '4. Store build artifacts in immutable buckets (R2) and sign releases with Sigstore.',
        '5. Trigger post-deploy smoke tests + rollback automation when health checks fail.'
      ].join('\n'),
      es:[
        'Lista de comprobación de automatización CI/CD:',
        '1. Usa GitHub Actions con federación OIDC hacia Cloudflare; evita claves de despliegue de larga duración.',
        '2. Añade etapas DevSecOps: npm audit, SAST (CodeQL), revisión de dependencias y escaneos IaC.',
        '3. Exige commits firmados y protección de ramas con revisiones obligatorias para cambios de política.',
        '4. Guarda artefactos de build en buckets inmutables (R2) y firma versiones con Sigstore.',
        '5. Lanza pruebas post-despliegue y automatiza rollback cuando fallen los health checks.'
      ].join('\n')
    }
  },
  {
    keywords:['data','analytics','insights','metrics','telemetry','ux','personalization'],
    hint:{
      en:'• Data science & insights → enter "data integration" for analytics and personalization loops.',
      es:'• Ciencia de datos e insights → escribe "integración de datos" para analítica y personalización.'
    },
    detail:{
      en:[
        'Data Science & Insights Integration Checklist:',
        '1. Capture Core Web Vitals + chatbot engagement to Analytics pipelines (Workers → R2 → BigQuery/Snowflake).',
        '2. Anonymize user identifiers (hash + salt) before exporting behavioral datasets.',
        '3. Train Tiny ML/LLM models on curated datasets; validate bias and drift quarterly.',
        '4. Feed telemetry to adaptive UX rules (hint prompts, theme recommendations) via feature flags.',
        '5. Share dashboards with product, security, and compliance stakeholders for continuous improvement.'
      ].join('\n'),
      es:[
        'Lista de comprobación de ciencia de datos e insights:',
        '1. Captura Core Web Vitals y engagement del chatbot en pipelines de analítica (Workers → R2 → BigQuery/Snowflake).',
        '2. Anonimiza identificadores de usuario (hash + salt) antes de exportar conjuntos de comportamiento.',
        '3. Entrena modelos Tiny ML/LLM con datos curados; valida sesgo y drift trimestralmente.',
        '4. Retroalimenta la telemetría a reglas UX adaptativas (prompts, recomendaciones de tema) mediante feature flags.',
        '5. Comparte paneles con producto, seguridad y cumplimiento para la mejora continua.'
      ].join('\n')
    }
  },
  {
=======
>>>>>>> 11c64f9f
    keywords:['compliance','governance','pci','nist','audit'],
    hint:{
      en:'• Compliance & governance → try "compliance integration" for NIST/PCI mapping.',
      es:'• Cumplimiento y gobernanza → intenta "integración de cumplimiento" para el mapeo NIST/PCI.'
    },
    detail:{
      en:[
        'Compliance & Governance Integration Checklist:',
        '1. Map OPS CyberSec Core controls to NIST CSF functions (Identify→Recover).',
        '2. Enforce PCI DSS Req.3-11: encryption, vulnerability scanning, change control, logging.',
        '3. Maintain GDPR/CCPA records of processing and consent flows within chatbot prompts.',
        '4. Version policies in Git, require pull-request reviews, and capture approvals.',
        '5. Publish status dashboards (uptime, DPO contact, cookie notice) for transparency.'
      ].join('\n'),
      es:[
        'Lista de comprobación de cumplimiento y gobernanza:',
        '1. Mapea los controles OPS CyberSec Core a las funciones NIST CSF (Identify→Recover).',
        '2. Aplica PCI DSS Req.3-11: cifrado, escaneo de vulnerabilidades, control de cambios y registros.',
        '3. Mantén registros GDPR/CCPA del tratamiento y flujos de consentimiento en las interacciones.',
        '4. Versiona políticas en Git, exige revisiones de pull request y guarda aprobaciones.',
        '5. Publica paneles de estado (uptime, contacto DPO, aviso de cookies) para transparencia.'
      ].join('\n')
    }
  }
];

const integrationHints = {
  en:integrationDomains.map(domain=>domain.hint.en).join('\n'),
  es:integrationDomains.map(domain=>domain.hint.es).join('\n')
};

const knowledgeBase = [
  {
    match: (msg)=>/^(hi|hello|hola|hey)\b/.test(msg),
    reply:{
      en:"Hello! I'm the OPS AI assistant. Ask about security layers, compliance, or how to use the chatbot.",
      es:"¡Hola! Soy el asistente OPS AI. Pregunta sobre las capas de seguridad, el cumplimiento o cómo usar el chatbot."
    }
  },
  {
    match: msg=>msg.includes('layer')||msg.includes('capas'),
    reply:{
      en:"Our chatbot follows a 7-layer blueprint: UI, firewall, Thorium analysis, Tiny ML, Tiny LLM, orchestration, and backbone analytics. Ask for any layer to get deployment and security guidance!",
      es:"Nuestro chatbot sigue un plano de 7 capas: interfaz, cortafuegos, análisis Thorium, Tiny ML, Tiny LLM, orquestación y analítica de la columna vertebral. ¡Pregunta por cualquier capa para recibir orientación de despliegue y seguridad!"
    }
  },
  {
    match: msg=>msg.includes('cloudflare')||msg.includes('worker')||msg.includes('edge'),
    reply:{
      en:[
        'Here is how to connect the chatbot to Cloudflare:',
        '1. Create a Cloudflare account and add your domain (or use a workers.dev subdomain).',
        '2. Install Wrangler (`npm install -g wrangler`) and run `wrangler login` to authorize CLI access.',
        '3. In this repo, add a Worker at /worker with an HTTP handler that proxies chat requests to your secure backend or KV store.',
        '4. Define environment secrets with `wrangler secret put` for API keys, then run `wrangler deploy` to publish.',
        '5. Update the chatbot fetch URL to point to the Worker endpoint (e.g., https://bot.yourdomain.com/chat).',
        '6. Enable Cloudflare security layers: WAF (Firewall rules + Bot Fight), Zero Trust Access policies, TLS 1.3, and rate limiting per endpoint.',
        '7. Monitor analytics + logs in Cloudflare dashboard; wire alerts to SIEM for PCI DSS visibility.'
      ].join('\n'),
      es:[
        'Así conectas el chatbot con Cloudflare:',
        '1. Crea una cuenta en Cloudflare y añade tu dominio (o usa un subdominio workers.dev).',
        '2. Instala Wrangler (`npm install -g wrangler`) y ejecuta `wrangler login` para autorizar el CLI.',
        '3. En este repositorio, añade un Worker en /worker con un handler HTTP que haga proxy de las solicitudes del chat a tu backend seguro o a un KV.',
        '4. Define secretos de entorno con `wrangler secret put` para claves API y luego ejecuta `wrangler deploy` para publicar.',
        '5. Actualiza la URL de fetch del chatbot para que apunte al endpoint del Worker (por ejemplo, https://bot.tudominio.com/chat).',
        '6. Activa las capas de seguridad de Cloudflare: WAF (reglas de firewall + Bot Fight), Zero Trust Access, TLS 1.3 y limitación de tasas por endpoint.',
        '7. Supervisa analíticas y registros en el panel de Cloudflare y enlaza alertas a tu SIEM para la visibilidad PCI DSS.'
      ].join('\n')
    }
  },
  {
    match: msg=>msg.includes('integration')||msg.includes('integrations')||msg.includes('integraciones'),
    reply:{
      en:[
        'Core integrations to launch the chatbot securely:',
        '1. Delivery: Cloudflare Pages + CDN caching with strict security headers.',
        '2. Identity: Cloudflare Zero Trust or OAuth/OIDC enforcing MFA and RBAC.',
        '3. Conversation engine: Workers proxying to LLM APIs with rate limiting and sanitization.',
        '4. Knowledge + memory: KV, Durable Objects, or Vectorize for encrypted storage.',
        '5. Secrets & config: Secrets Manager or Wrangler secrets with automated rotation.',
        '6. Observability: Logs streaming to SIEM, analytics dashboards, and alerting.',
<<<<<<< HEAD
        '7. CI/CD automation: Federated GitHub Actions pipelines with DevSecOps controls.',
        '8. Data science & insights: Analytics pipelines powering personalization and telemetry.',
        '9. Compliance automation: GitHub Actions CI/CD with security scanning and audit trails.',
=======
        '7. Compliance automation: GitHub Actions CI/CD with security scanning and audit trails.',
>>>>>>> 11c64f9f
        '',
        'Dive deeper by requesting any domain:',
        integrationHints.en
      ].join('\n'),
      es:[
        'Integraciones clave para lanzar el chatbot de forma segura:',
        '1. Entrega: Cloudflare Pages + caché CDN con cabeceras de seguridad estrictas.',
        '2. Identidad: Cloudflare Zero Trust u OAuth/OIDC aplicando MFA y RBAC.',
        '3. Motor conversacional: Workers como proxy hacia APIs LLM con limitación de tasa y sanitización.',
        '4. Conocimiento + memoria: KV, Durable Objects o Vectorize para almacenamiento cifrado.',
        '5. Secretos y configuración: Secrets Manager o secretos de Wrangler con rotación automatizada.',
        '6. Observabilidad: Registros hacia el SIEM, paneles analíticos y alertas.',
<<<<<<< HEAD
        '7. Automatización CI/CD: Pipelines federados de GitHub Actions con controles DevSecOps.',
        '8. Ciencia de datos e insights: Pipelines analíticos que habilitan personalización y telemetría.',
        '9. Automatización de cumplimiento: CI/CD en GitHub Actions con escaneos de seguridad y trazabilidad.',
=======
        '7. Automatización de cumplimiento: CI/CD en GitHub Actions con escaneos de seguridad y trazabilidad.',
>>>>>>> 11c64f9f
        '',
        'Profundiza solicitando cualquier dominio:',
        integrationHints.es
      ].join('\n')
    }
  },
  {
<<<<<<< HEAD
    match: msg=>msg.includes('roadmap')||msg.includes('plan')||msg.includes('hoja de ruta'),
    reply:{
      en:[
        'Suggested rollout roadmap (weeks 0-6):',
        '• Week 0-1 → Stand up Cloudflare Pages + WAF policies, baseline observability.',
        '• Week 2 → Wire CI/CD (GitHub Actions OIDC) with automated security scans.',
        '• Week 3 → Deploy Workers conversation engine + secrets rotation.',
        '• Week 4 → Activate knowledge bases (KV/Vectorize) and data pipelines.',
        '• Week 5 → Run compliance reviews (PCI, GDPR) and finalize governance docs.',
        '• Week 6 → Launch adaptive UX experiments, measure Core Web Vitals, iterate.'
      ].join('\n'),
      es:[
        'Hoja de ruta sugerida (semanas 0-6):',
        '• Semana 0-1 → Levanta Cloudflare Pages + políticas WAF y observabilidad base.',
        '• Semana 2 → Conecta CI/CD (GitHub Actions OIDC) con escaneos de seguridad automatizados.',
        '• Semana 3 → Despliega el motor conversacional en Workers y la rotación de secretos.',
        '• Semana 4 → Activa bases de conocimiento (KV/Vectorize) y pipelines de datos.',
        '• Semana 5 → Ejecuta revisiones de cumplimiento (PCI, GDPR) y finaliza la gobernanza.',
        '• Semana 6 → Lanza experimentos UX adaptativos, mide Core Web Vitals y itera.'
      ].join('\n')
    }
  },
  {
    match: msg=>msg.includes('architecture')||msg.includes('arquitectura')||msg.includes('diagram'),
    reply:{
      en:[
        'Reference architecture overview:',
        '• Frontend: Chat UI on Cloudflare Pages with strict CSP/HSTS.',
        '• Edge Control: Cloudflare WAF + Zero Trust enforcing identity-aware routing.',
        '• Workers Mesh: Proxy to LLM providers, Vectorize, and Durable Objects.',
        '• Data Plane: R2 + KV + analytics warehouse feeding Tiny ML personalization.',
        '• Automation: GitHub Actions OIDC → Cloudflare deployments with signed artifacts.',
        '• Governance: Policy repos + audit dashboards aligned with OPS CyberSec Core.'
      ].join('\n'),
      es:[
        'Resumen de arquitectura de referencia:',
        '• Frontend: UI del chat en Cloudflare Pages con CSP/HSTS estrictos.',
        '• Control perimetral: WAF de Cloudflare + Zero Trust con enrutamiento consciente de identidad.',
        '• Malla de Workers: Proxy hacia proveedores LLM, Vectorize y Durable Objects.',
        '• Plano de datos: R2 + KV + data warehouse analítico que alimenta personalización Tiny ML.',
        '• Automatización: GitHub Actions OIDC → despliegues en Cloudflare con artefactos firmados.',
        '• Gobernanza: Repos de políticas + dashboards de auditoría alineados con OPS CyberSec Core.'
      ].join('\n')
    }
  },
  {
=======
>>>>>>> 11c64f9f
    match: msg=>msg.includes('api catalog')||msg.includes('api catalogue')||msg.includes('api endpoint')||msg.includes('api endpoints')||msg.includes('endpoints')||msg.includes('apis'),
    reply:{
      en:[
        'Priority API endpoints and services:',
        '- Cloudflare API: https://api.cloudflare.com/client/v4/ (Workers, KV, Accounts).',
        '- Workers AI: POST https://api.cloudflare.com/client/v4/accounts/{account_id}/ai/run/<model>.',
        '- Cloudflare Vectorize: https://api.cloudflare.com/client/v4/accounts/{account_id}/vectorize/indexes.',
        '- Durable Objects namespace binding via wrangler.toml (API is managed through Workers runtime).',
        '- OpenAI Chat Completions: POST https://api.openai.com/v1/chat/completions.',
        '- Anthropic Messages: POST https://api.anthropic.com/v1/messages.',
        '- GitHub Actions OIDC: https://token.actions.githubusercontent.com/ for federated secrets.',
        '- SIEM ingestion (e.g., Splunk HEC): POST https://<splunk-host>:8088/services/collector/event.',
        'Secure each call with HTTPS, least-privilege tokens, and rotate credentials ≤90 days.'
      ].join('\n'),
      es:[
        'Endpoints y servicios API prioritarios:',
        '- API de Cloudflare: https://api.cloudflare.com/client/v4/ (Workers, KV, cuentas).',
        '- Workers AI: POST https://api.cloudflare.com/client/v4/accounts/{account_id}/ai/run/<model>.',
        '- Cloudflare Vectorize: https://api.cloudflare.com/client/v4/accounts/{account_id}/vectorize/indexes.',
        '- Asociación de Durable Objects mediante wrangler.toml (API gestionada en el runtime de Workers).',
        '- OpenAI Chat Completions: POST https://api.openai.com/v1/chat/completions.',
        '- Anthropic Messages: POST https://api.anthropic.com/v1/messages.',
        '- GitHub Actions OIDC: https://token.actions.githubusercontent.com/ para secretos federados.',
        '- Ingesta SIEM (ej. Splunk HEC): POST https://<splunk-host>:8088/services/collector/event.',
        'Protege cada llamada con HTTPS, tokens de mínimo privilegio y rotación ≤90 días.'
      ].join('\n')
    }
  },
  {
    match: msg=>msg.includes('ui layer')||msg.includes('capa ui'),
    reply:{
      en:'UI Layer → Host the static chatbot bundle on Cloudflare Pages or R2, enforce CSP headers, and serve via HTTPS/HTTP3 for Core Web Vitals compliance.',
      es:'Capa UI → Hospeda el paquete estático del chatbot en Cloudflare Pages o R2, aplica cabeceras CSP y sirve vía HTTPS/HTTP3 para cumplir Core Web Vitals.'
    }
  },
  {
    match: msg=>msg.includes('firewall')||msg.includes('cortafuegos'),
    reply:{
      en:'Firewall Layer → Use Cloudflare WAF managed rules, custom OWASP protections, and rate limiting. Pair with Access policies to enforce MFA + identity-aware routing.',
      es:'Capa Cortafuegos → Usa las reglas administradas del WAF de Cloudflare, protecciones OWASP personalizadas y limitación de tasa. Combínalo con Access para MFA y enrutamiento basado en identidad.'
    }
  },
  {
    match: msg=>msg.includes('thorium')||msg.includes('análisis'),
    reply:{
      en:'Thorium Analysis Layer → Run anomaly detection via Cloudflare Workers with durable objects collecting telemetry; forward findings to analytics for threat hunting.',
      es:'Capa de Análisis Thorium → Ejecuta detección de anomalías con Cloudflare Workers y Durable Objects que recolectan telemetría; reenvía hallazgos a analítica para caza de amenazas.'
    }
  },
  {
    match: msg=>msg.includes('tiny ml')||msg.includes('tinyml'),
    reply:{
      en:'Tiny ML Layer → Deploy lightweight inference models with WebAssembly in Workers or on the client; use KV/Vectorize for feature storage with encryption at rest.',
      es:'Capa Tiny ML → Despliega modelos ligeros con WebAssembly en Workers o en el cliente; usa KV/Vectorize para el almacenamiento de características con cifrado en reposo.'
    }
  },
  {
    match: msg=>msg.includes('tiny llm'),
    reply:{
      en:'Tiny LLM Layer → Serve distilled LLM checkpoints through Cloudflare AI Gateway or Workers AI, caching responses and enforcing per-tenant quotas via Durable Objects.',
      es:'Capa Tiny LLM → Sirve modelos LLM destilados mediante Cloudflare AI Gateway o Workers AI, almacenando caché de respuestas y aplicando cuotas por inquilino con Durable Objects.'
    }
  },
  {
    match: msg=>msg.includes('orchestration')||msg.includes('orquestación'),
    reply:{
      en:'Orchestration Layer → Coordinate workflows with Cloudflare Queues and Workflows, triggering incident playbooks and CI/CD pipelines stored in GitHub Actions.',
      es:'Capa de Orquestación → Coordina flujos con Cloudflare Queues y Workflows, activando playbooks de incidentes y pipelines CI/CD alojados en GitHub Actions.'
    }
  },
  {
    match: msg=>msg.includes('analytics')||msg.includes('analítica'),
    reply:{
      en:'Backbone Analytics Layer → Stream logs to Cloudflare Logs, route into SIEM/SOC, and visualize UX + threat metrics via Grafana or Looker Studio dashboards.',
      es:'Capa de Analítica → Envía registros a Cloudflare Logs, intégralos en un SIEM/SOC y visualiza métricas de UX y amenazas en paneles de Grafana o Looker Studio.'
    }
  },
  {
    match: msg=>msg.includes('security')||msg.includes('seguridad')||msg.includes('pci'),
    reply:{
      en:"Security is enforced with Zero Trust, MFA, encryption, and logging aligned with NIST CSF + PCI DSS 4.0. Each layer authenticates requests before processing them.",
      es:"La seguridad se refuerza con Zero Trust, MFA, cifrado y registros alineados con NIST CSF + PCI DSS 4.0. Cada capa autentica las solicitudes antes de procesarlas."
    }
  },
  {
    match: msg=>msg.includes('help')||msg.includes('ayuda')||msg.includes('what can you do')||msg.includes('qué puedes hacer'),
    reply:{
      en:"You can ask for platform guidance, compliance tips, or summaries of previous answers. For a fresh start, type 'reset'.",
      es:"Puedes solicitar orientación de la plataforma, consejos de cumplimiento o resúmenes de respuestas previas. Para reiniciar, escribe 'reset'."
    }
  },
  {
    match: msg=>msg.includes('reset'),
    action: ()=>{
      log.innerHTML='';
      conversation.length=0;
      const greeting = pickTranslation(welcomeMessage);
      addMsg(greeting,'bot');
      recordAssistant(greeting);
      return pickTranslation({
        en:'Conversation reset. Ready when you are!',
        es:'Conversación reiniciada. ¡Listo cuando quieras!'
      });
    }
  },
  {
    match: msg=>msg.includes('thanks')||msg.includes('thank you')||msg.includes('gracias'),
    reply:{
      en:"Happy to help! Let me know if you need anything else.",
      es:"Encantado de ayudar. Avísame si necesitas algo más."
    }
  }
];

const domainEntries = integrationDomains.map(domain=>({
  match: msg=>domain.keywords.some(kw=>msg.includes(kw)),
  reply: domain.detail
}));

domainEntries.reverse().forEach(entry=>knowledgeBase.unshift(entry));
<<<<<<< HEAD

=======
>>>>>>> 11c64f9f
const welcomeMessage = {
  en:"Welcome! Check the box to confirm you're human, then share your question about the OPS AI stack.",
  es:"¡Bienvenido! Marca la casilla para confirmar que eres humano y cuéntame tu pregunta sobre la plataforma OPS AI."
};

function recordAssistant(text){
  conversation.push({ role:'assistant', content:text });
}

const initialGreeting = pickTranslation(welcomeMessage);
addMsg(initialGreeting,'bot');
recordAssistant(initialGreeting);

form.onsubmit = async e=>{
  e.preventDefault();
  if(!guard.checked) return;

  const msg = input.value.trim();
  if(!msg) return;
  addMsg(msg,'user');
  conversation.push({ role:'user', content:msg });
  input.value=''; send.disabled=true;
  addMsg('…','bot');

  const typingBubble = log.lastChild;

  const response = await new Promise(resolve=>{
    setTimeout(()=>{
      const lower = msg.toLowerCase();
      for(const entry of knowledgeBase){
        if(entry.match(lower)){
          if(entry.action){
            const result = entry.action();
            recordAssistant(result);
            resolve(result);
            return;
          }
          const replyText = pickTranslation(entry.reply);
          recordAssistant(replyText);
          resolve(replyText);
          return;
        }
      }

      const recap = conversation
        .filter(turn=>turn.role==='assistant')
        .slice(-2)
        .map(turn=>turn.content)
        .join(' ');

      const fallback = pickTranslation({
        en:`Here is what I understood: "${msg}". ${recap ? `Previously we covered: ${recap}` : 'Ask about compliance, orchestration, or deployment for more detail.'}`,
        es:`Esto es lo que entendí: "${msg}". ${recap ? `Anteriormente revisamos: ${recap}` : 'Pregunta sobre cumplimiento, orquestación o despliegue para más detalles.'}`
      });
      recordAssistant(fallback);
      resolve(fallback);
    }, Math.min(1500, 400 + msg.length * 25));
  });

  typingBubble.textContent = response;
  if(conversation[conversation.length-1]?.role !== 'assistant'){
    recordAssistant(response);
  }
  send.disabled=false;
};
</script>
</body>
</html><|MERGE_RESOLUTION|>--- conflicted
+++ resolved
@@ -295,7 +295,7 @@
     }
   },
   {
-<<<<<<< HEAD
+
     keywords:['ci/cd','cicd','automation','pipeline','github actions','devsecops','release'],
     hint:{
       en:'• CI/CD automation → say "ci/cd integration" to harden GitHub Actions + secure releases.',
@@ -346,8 +346,7 @@
     }
   },
   {
-=======
->>>>>>> 11c64f9f
+
     keywords:['compliance','governance','pci','nist','audit'],
     hint:{
       en:'• Compliance & governance → try "compliance integration" for NIST/PCI mapping.',
@@ -430,13 +429,9 @@
         '4. Knowledge + memory: KV, Durable Objects, or Vectorize for encrypted storage.',
         '5. Secrets & config: Secrets Manager or Wrangler secrets with automated rotation.',
         '6. Observability: Logs streaming to SIEM, analytics dashboards, and alerting.',
-<<<<<<< HEAD
         '7. CI/CD automation: Federated GitHub Actions pipelines with DevSecOps controls.',
         '8. Data science & insights: Analytics pipelines powering personalization and telemetry.',
         '9. Compliance automation: GitHub Actions CI/CD with security scanning and audit trails.',
-=======
-        '7. Compliance automation: GitHub Actions CI/CD with security scanning and audit trails.',
->>>>>>> 11c64f9f
         '',
         'Dive deeper by requesting any domain:',
         integrationHints.en
@@ -449,13 +444,9 @@
         '4. Conocimiento + memoria: KV, Durable Objects o Vectorize para almacenamiento cifrado.',
         '5. Secretos y configuración: Secrets Manager o secretos de Wrangler con rotación automatizada.',
         '6. Observabilidad: Registros hacia el SIEM, paneles analíticos y alertas.',
-<<<<<<< HEAD
         '7. Automatización CI/CD: Pipelines federados de GitHub Actions con controles DevSecOps.',
         '8. Ciencia de datos e insights: Pipelines analíticos que habilitan personalización y telemetría.',
         '9. Automatización de cumplimiento: CI/CD en GitHub Actions con escaneos de seguridad y trazabilidad.',
-=======
-        '7. Automatización de cumplimiento: CI/CD en GitHub Actions con escaneos de seguridad y trazabilidad.',
->>>>>>> 11c64f9f
         '',
         'Profundiza solicitando cualquier dominio:',
         integrationHints.es
@@ -463,7 +454,6 @@
     }
   },
   {
-<<<<<<< HEAD
     match: msg=>msg.includes('roadmap')||msg.includes('plan')||msg.includes('hoja de ruta'),
     reply:{
       en:[
@@ -510,8 +500,6 @@
     }
   },
   {
-=======
->>>>>>> 11c64f9f
     match: msg=>msg.includes('api catalog')||msg.includes('api catalogue')||msg.includes('api endpoint')||msg.includes('api endpoints')||msg.includes('endpoints')||msg.includes('apis'),
     reply:{
       en:[
@@ -632,10 +620,6 @@
 }));
 
 domainEntries.reverse().forEach(entry=>knowledgeBase.unshift(entry));
-<<<<<<< HEAD
-
-=======
->>>>>>> 11c64f9f
 const welcomeMessage = {
   en:"Welcome! Check the box to confirm you're human, then share your question about the OPS AI stack.",
   es:"¡Bienvenido! Marca la casilla para confirmar que eres humano y cuéntame tu pregunta sobre la plataforma OPS AI."
