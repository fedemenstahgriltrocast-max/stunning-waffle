--- conflicted
+++ resolved
@@ -27,32 +27,6 @@
                         <div id="chat-history"></div>
                     </div>
             </div>
-<<<<<<< HEAD
-            <div id="model-controls" class="col-md-4 col-12 text-md-end text-start mb-3">
-                <div class="d-flex flex-column align-items-md-end align-items-start">
-
-                    <div id="host-address-select">
-                        <div class="d-flex align-items-center mb-2">
-                            <label for="host-address" class="form-label me-2" style="font-size: smaller;">Hostname</label>
-                            <input id="host-address" class="form-control" type="text" placeholder="http://localhost:11434" style="width: auto;"></select>
-                        </div>
-                    </div>
-
-                    <div id="system-prompt-select">
-                        <div class="d-flex align-items-center mb-2">
-                            <label for="system-prompt" class="form-label me-2" style="font-size: smaller;">System Prompt</label>
-                            <input id="system-prompt" class="form-control" type="text" placeholder="You are a helpful assistant" style="width: auto;"></select>
-                        </div>
-                    </div>
-
-                    <div class="d-flex align-items-center mb-2">
-                        <label for="model-select" class="form-label me-2" style="font-size: smaller;">Model:</label>
-                        <select class="form-select" id="model-select" style="width: auto;"></select>
-                    </div>
-                    <div class="d-flex align-items-center">
-                        <label for="chat-select" class="form-label me-2" style="font-size: smaller;">History:</label>
-                        <select id="chat-select" class="form-select" style="width: auto;">
-=======
                         </div>
                     </div>
 
@@ -67,7 +41,6 @@
                     <button id="new-chat" class="btn btn-dark me-4" type="button">Reset chat</button>
                     <label for="chat-select" class="me-2" style="font-size: normal;">History:</label>
                     <select id="chat-select" class="form-select me-2" style="width: auto;">
->>>>>>> 78a335ad
                             <option value="" disabled selected>Select a chat</option>
                         </select>
                     <button id="save-chat" class="btn btn-secondary me-2" type="button" data-bs-toggle="modal" data-bs-target="#nameModal">Save</button>
