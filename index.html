--- conflicted
+++ resolved
@@ -143,7 +143,6 @@
   return getLang() === 'es' ? text.es : text.en;
 }
 
-<<<<<<< HEAD
 const integrationDomains = [
   {
     keywords:['delivery','cdn','pages','hosting'],
@@ -327,8 +326,6 @@
   es:integrationDomains.map(domain=>domain.hint.es).join('\n')
 };
 
-=======
->>>>>>> 4d41a7fb
 const knowledgeBase = [
   {
     match: (msg)=>/^(hi|hello|hola|hey)\b/.test(msg),
@@ -370,7 +367,6 @@
     }
   },
   {
-<<<<<<< HEAD
     match: msg=>msg.includes('integration')||msg.includes('integrations')||msg.includes('integraciones'),
     reply:{
       en:[
@@ -427,29 +423,6 @@
         '- GitHub Actions OIDC: https://token.actions.githubusercontent.com/ para secretos federados.',
         '- Ingesta SIEM (ej. Splunk HEC): POST https://<splunk-host>:8088/services/collector/event.',
         'Protege cada llamada con HTTPS, tokens de mínimo privilegio y rotación ≤90 días.'
-=======
-    match: msg=>msg.includes('integration')||msg.includes('integrations')||msg.includes('api')||msg.includes('integraciones')||msg.includes('apis'),
-    reply:{
-      en:[
-        'Core integrations to launch the chatbot securely:',
-        '1. Delivery: Cloudflare Pages (static UI) + CDN caching with strict CSP/HSTS headers.',
-        '2. Identity: Cloudflare Zero Trust Access or OAuth/OIDC IdP (Okta, Auth0) enforcing MFA + role policies.',
-        '3. Conversation engine: Cloudflare Workers/Queues proxying to your LLM API (Workers AI, OpenAI, Anthropic) with rate limiting.',
-        '4. Knowledge + memory: Cloudflare KV, Durable Objects, or Vectorize for context storage and encrypted embeddings.',
-        '5. Secrets & config: Cloudflare Secrets Manager / Wrangler secrets synced from GitHub Actions pipelines.',
-        '6. Observability: Cloudflare Logs + SIEM (Splunk, Chronicle) and analytics dashboards for UX + threat metrics.',
-        '7. Compliance automation: GitHub Actions CI/CD with security scanning, IaC policy checks, and incident webhooks (PagerDuty, Slack).'
-      ].join('\n'),
-      es:[
-        'Integraciones clave para lanzar el chatbot de forma segura:',
-        '1. Entrega: Cloudflare Pages (UI estática) + caché CDN con cabeceras CSP/HSTS estrictas.',
-        '2. Identidad: Cloudflare Zero Trust Access u OIDC/OAuth (Okta, Auth0) aplicando MFA y políticas por rol.',
-        '3. Motor conversacional: Cloudflare Workers/Queues como proxy hacia tu API LLM (Workers AI, OpenAI, Anthropic) con limitación de tasa.',
-        '4. Conocimiento + memoria: Cloudflare KV, Durable Objects o Vectorize para almacenar contexto y embeddings cifrados.',
-        '5. Secretos y configuración: Cloudflare Secrets Manager / secretos de Wrangler sincronizados desde pipelines de GitHub Actions.',
-        '6. Observabilidad: Cloudflare Logs + SIEM (Splunk, Chronicle) y paneles analíticos para métricas de UX y amenazas.',
-        '7. Automatización de cumplimiento: GitHub Actions CI/CD con escaneo de seguridad, políticas IaC y webhooks de incidentes (PagerDuty, Slack).'
->>>>>>> 4d41a7fb
       ].join('\n')
     }
   },
@@ -539,16 +512,12 @@
   }
 ];
 
-<<<<<<< HEAD
 const domainEntries = integrationDomains.map(domain=>({
   match: msg=>domain.keywords.some(kw=>msg.includes(kw)),
   reply: domain.detail
 }));
 
 domainEntries.reverse().forEach(entry=>knowledgeBase.unshift(entry));
-
-=======
->>>>>>> 4d41a7fb
 const welcomeMessage = {
   en:"Welcome! Check the box to confirm you're human, then share your question about the OPS AI stack.",
   es:"¡Bienvenido! Marca la casilla para confirmar que eres humano y cuéntame tu pregunta sobre la plataforma OPS AI."
